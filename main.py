"""
Runnable script with hydra capabilities
"""

# This is a hotfix for tblite (used for the conformer generation) not
# importing correctly unless it is being imported first.
try:
    from tblite import interface
except:
    pass

import os
import pickle
import random
import sys

import hydra
import pandas as pd

from gflownet.utils.common import chdir_random_subdir
from gflownet.utils.policy import parse_policy_config


@hydra.main(config_path="./config", config_name="main", version_base="1.1")
def main(config):
    # TODO: fix race condition in a more elegant way
    chdir_random_subdir()

    # Get current directory and set it as root log dir for Logger
    cwd = os.getcwd()
    config.logger.logdir.root = cwd
    print(f"\nLogging directory of this run:  {cwd}\n")

    # Reset seed for job-name generation in multirun jobs
    random.seed(None)
    # Set other random seeds
    set_seeds(config.seed)

    # Logger
    logger = hydra.utils.instantiate(config.logger, config, _recursive_=False)
    # The proxy is required in the env for scoring: might be an oracle or a model
    proxy = hydra.utils.instantiate(
        config.proxy,
        device=config.device,
        float_precision=config.float_precision,
    )
    # The proxy is passed to env and used for computing rewards
    env = hydra.utils.instantiate(
        config.env,
        proxy=proxy,
        device=config.device,
        float_precision=config.float_precision,
    )
    # The policy is used to model the probability of a forward/backward action
<<<<<<< HEAD
    forward_config = OmegaConf.create(config.policy)
    forward_config["config"] = config.policy.forward
    del forward_config.forward
    del forward_config.backward

    backward_config = OmegaConf.create(config.policy)
    # TODO: implement sharing config between forward and backward
    # BELOW IS A QUICK HOTFIX, IT'S BAD AND I SHOULD FEEL BAD
    backward_config["config"] = config.policy.forward
    del backward_config.forward
    del backward_config.backward
=======
    forward_config = parse_policy_config(config, kind="forward")
    backward_config = parse_policy_config(config, kind="backward")
>>>>>>> 0bf49fce

    forward_policy = hydra.utils.instantiate(
        forward_config,
        env=env,
        device=config.device,
        float_precision=config.float_precision,
    )
    backward_policy = hydra.utils.instantiate(
        backward_config,
        env=env,
        device=config.device,
        float_precision=config.float_precision,
        base=forward_policy,
    )

    gflownet = hydra.utils.instantiate(
        config.gflownet,
        device=config.device,
        float_precision=config.float_precision,
        env=env,
        forward_policy=forward_policy,
        backward_policy=backward_policy,
        buffer=config.env.buffer,
        logger=logger,
    )
    gflownet.train()

    # Sample from trained GFlowNet
    if config.n_samples > 0 and config.n_samples <= 1e5:
        batch, times = gflownet.sample_batch(n_forward=config.n_samples, train=False)
        x_sampled = batch.get_terminating_states(proxy=True)
        energies = env.oracle(x_sampled)
        x_sampled = batch.get_terminating_states()
        df = pd.DataFrame(
            {
                "readable": [env.state2readable(x) for x in x_sampled],
                "energies": energies.tolist(),
            }
        )
        df.to_csv("gfn_samples.csv")
        dct = {"x": x_sampled, "energy": energies}
        pickle.dump(dct, open("gfn_samples.pkl", "wb"))

    # Print replay buffer
    if len(gflownet.buffer.replay) > 0:
        print("\nReplay buffer:")
        print(gflownet.buffer.replay)

    # Close logger
    gflownet.logger.end()


def set_seeds(seed):
    import numpy as np
    import torch

    torch.backends.cudnn.deterministic = True
    torch.backends.cudnn.benchmark = False
    random.seed(seed)
    np.random.seed(seed)
    torch.manual_seed(seed)


if __name__ == "__main__":
    main()
    sys.exit()<|MERGE_RESOLUTION|>--- conflicted
+++ resolved
@@ -52,22 +52,8 @@
         float_precision=config.float_precision,
     )
     # The policy is used to model the probability of a forward/backward action
-<<<<<<< HEAD
-    forward_config = OmegaConf.create(config.policy)
-    forward_config["config"] = config.policy.forward
-    del forward_config.forward
-    del forward_config.backward
-
-    backward_config = OmegaConf.create(config.policy)
-    # TODO: implement sharing config between forward and backward
-    # BELOW IS A QUICK HOTFIX, IT'S BAD AND I SHOULD FEEL BAD
-    backward_config["config"] = config.policy.forward
-    del backward_config.forward
-    del backward_config.backward
-=======
     forward_config = parse_policy_config(config, kind="forward")
     backward_config = parse_policy_config(config, kind="backward")
->>>>>>> 0bf49fce
 
     forward_policy = hydra.utils.instantiate(
         forward_config,
