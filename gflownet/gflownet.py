--- conflicted
+++ resolved
@@ -536,7 +536,6 @@
         flow_loss : float
             Loss of the intermediate nodes only
         """
-<<<<<<< HEAD
         loginf = tfloat([loginf], device=self.device, float_type=self.float)
         # Convert lists in the batch into tensors
         batch.process_batch()
@@ -551,47 +550,10 @@
         state_ids = batch.steps
 
         # Shift state_ids to [1, 2, ...]
-        for tid in traj_ids.unique():
-            state_ids[traj_ids == tid] -= state_ids[traj_ids == tid].min() + 1
-=======
-        loginf = self._tfloat([loginf])
-        # Unpack batch
-        (
-            states,
-            actions,
-            parents,
-            parents_a,
-            done,
-            traj_id_parents,
-            state_id,
-            masks_sf,
-            masks_b,
-        ) = zip(*batch)
-        # Keep only parents in trajectory
-        parents = [
-            p[torch.where(torch.all(torch.eq(a, p_a), axis=1))]
-            for a, p, p_a in zip(actions, parents, parents_a)
-        ]
-        traj_id = torch.cat([el[:1] for el in traj_id_parents])
-        # Concatenate lists of tensors
-        states, actions, parents, done, state_id, masks_sf, masks_b = map(
-            torch.cat,
-            [
-                states,
-                actions,
-                parents,
-                done,
-                state_id,
-                masks_sf,
-                masks_b,
-            ],
-        )
-        # Shift state_id to [1, 2, ...]
         for tid in traj_id.unique():
             state_id[traj_id == tid] = (
                 state_id[traj_id == tid] - state_id[traj_id == tid].min() + 1
             )
->>>>>>> 71c403d4
         # Compute rewards
         rewards = batch.compute_rewards()
         # Build parents forward masks from state masks
