"""
GFlowNet
TODO:
    - Seeds
"""
import copy
import pickle
import sys
import time
from collections import defaultdict
from pathlib import Path
from typing import List, Tuple

import numpy as np
import pandas as pd
import torch
import torch.nn as nn
import yaml
from omegaconf import OmegaConf
from scipy.special import logsumexp
from torch.distributions import Bernoulli, Categorical
from tqdm import tqdm

from gflownet.utils.batch import Batch
from gflownet.utils.buffer import Buffer
from gflownet.utils.common import (
    set_device,
    set_float_precision,
    tbool,
    tfloat,
    tint,
    tlong,
    torch2np,
)


class GFlowNetAgent:
    def __init__(
        self,
        env,
        seed,
        device,
        float_precision,
        optimizer,
        buffer,
        policy,
        mask_invalid_actions,
        temperature_logits,
        random_action_prob,
        pct_offline,
        logger,
        num_empirical_loss,
        oracle,
        proxy=None,
        active_learning=False,
        data_path=None,
        sample_only=False,
        **kwargs,
    ):
        # Seed
        self.rng = np.random.default_rng(seed)
        # Device
        self.device = set_device(device)
        # Float precision
        self.float = set_float_precision(float_precision)
        # Environment
        self.env = env
        self.mask_source = tbool(
            [self.env.get_mask_invalid_actions_forward()], device=self.device
        )
        # Continuous environments
        self.continuous = hasattr(self.env, "continuous") and self.env.continuous
        if self.continuous and optimizer.loss in ["flowmatch", "flowmatching"]:
            print(
                """
            Flow matching loss is not available for continuous environments.
            Trajectory balance will be used instead
            """
            )
            optimizer.loss = "tb"
        # Loss
        if optimizer.loss in ["flowmatch", "flowmatching"]:
            self.loss = "flowmatch"
            self.logZ = None
        elif optimizer.loss in ["trajectorybalance", "tb"]:
            self.loss = "trajectorybalance"
            self.logZ = nn.Parameter(torch.ones(optimizer.z_dim) * 150.0 / 64)
        else:
            print("Unkown loss. Using flowmatch as default")
            self.loss = "flowmatch"
            self.logZ = None
        # loss_eps is used only for the flowmatch loss
        self.loss_eps = torch.tensor(float(1e-5)).to(self.device)
        # Logging
        self.num_empirical_loss = num_empirical_loss
        self.logger = logger
        self.oracle_n = oracle.n
        # Buffers
        self.buffer = Buffer(
            **buffer, env=self.env, make_train_test=not sample_only, logger=logger
        )
        # Train set statistics and reward normalization constant
        if self.buffer.train is not None:
            energies_stats_tr = [
                self.buffer.min_tr,
                self.buffer.max_tr,
                self.buffer.mean_tr,
                self.buffer.std_tr,
                self.buffer.max_norm_tr,
            ]
            self.env.set_energies_stats(energies_stats_tr)
            print("\nTrain data")
            print(f"\tMean score: {energies_stats_tr[2]}")
            print(f"\tStd score: {energies_stats_tr[3]}")
            print(f"\tMin score: {energies_stats_tr[0]}")
            print(f"\tMax score: {energies_stats_tr[1]}")
        else:
            energies_stats_tr = None
        if self.env.reward_norm_std_mult > 0 and energies_stats_tr is not None:
            self.env.reward_norm = self.env.reward_norm_std_mult * energies_stats_tr[3]
            self.env.set_reward_norm(self.env.reward_norm)
        # Test set statistics
        if self.buffer.test is not None:
            print("\nTest data")
            print(f"\tMean score: {self.buffer.test['energies'].mean()}")
            print(f"\tStd score: {self.buffer.test['energies'].std()}")
            print(f"\tMin score: {self.buffer.test['energies'].min()}")
            print(f"\tMax score: {self.buffer.test['energies'].max()}")
        # Policy models
        self.forward_policy = Policy(policy.forward, self.env, self.device, self.float)
        if "checkpoint" in policy.forward and policy.forward.checkpoint:
            self.logger.set_forward_policy_ckpt_path(policy.forward.checkpoint)
            # TODO: re-write the logic and conditions to reload a model
            if False:
                self.forward_policy.load_state_dict(
                    torch.load(self.policy_forward_path)
                )
                print("Reloaded GFN forward policy model Checkpoint")
        else:
            self.logger.set_forward_policy_ckpt_path(None)
        self.backward_policy = Policy(
            policy.backward,
            self.env,
            self.device,
            self.float,
            base=self.forward_policy,
        )
        if (
            policy.backward
            and "checkpoint" in policy.backward
            and policy.backward.checkpoint
        ):
            self.logger.set_backward_policy_ckpt_path(policy.backward.checkpoint)
            # TODO: re-write the logic and conditions to reload a model
            if False:
                self.backward_policy.load_state_dict(
                    torch.load(self.policy_backward_path)
                )
                print("Reloaded GFN backward policy model Checkpoint")
        else:
            self.logger.set_backward_policy_ckpt_path(None)
        self.ckpt_period = policy.ckpt_period
        if self.ckpt_period in [None, -1]:
            self.ckpt_period = np.inf
        # Optimizer
        if self.forward_policy.is_model:
            self.target = copy.deepcopy(self.forward_policy.model)
            self.opt, self.lr_scheduler = make_opt(
                self.parameters(), self.logZ, optimizer
            )
        else:
            self.opt, self.lr_scheduler, self.target = None, None, None
        self.n_train_steps = optimizer.n_train_steps
        self.batch_size = optimizer.batch_size
        self.ttsr = max(int(optimizer.train_to_sample_ratio), 1)
        self.sttr = max(int(1 / optimizer.train_to_sample_ratio), 1)
        self.clip_grad_norm = optimizer.clip_grad_norm
        self.tau = optimizer.bootstrap_tau
        self.ema_alpha = optimizer.ema_alpha
        self.early_stopping = optimizer.early_stopping
        self.use_context = active_learning
        self.logsoftmax = torch.nn.LogSoftmax(dim=1)
        # Training
        self.mask_invalid_actions = mask_invalid_actions
        self.temperature_logits = temperature_logits
        self.random_action_prob = random_action_prob
        self.pct_offline = pct_offline
        # Metrics
        self.l1 = -1.0
        self.kl = -1.0
        self.jsd = -1.0

    def parameters(self):
        if self.backward_policy.is_model == False:
            return list(self.forward_policy.model.parameters())
        elif self.loss == "trajectorybalance":
            return list(self.forward_policy.model.parameters()) + list(
                self.backward_policy.model.parameters()
            )
        else:
            raise ValueError("Backward Policy cannot be a nn in flowmatch.")

    def sample_actions(
        self,
        envs,
        times,
        sampling_method="policy",
        model=None,
        is_forward: bool = True,
        temperature=1.0,
        random_action_prob=0.0,
    ):
        """
        Samples one action on each environment of a list.

        Args
        ----
        envs : list of GFlowNetEnv or derived
            A list of instances of the environment

        times : dict
            Dictionary to store times

        sampling_method : string
            - model: uses current forward to obtain the sampling probabilities.
            - uniform: samples uniformly from the action space.

        model : torch model
            Model to use as policy if sampling_method="policy"

        is_forward : bool
            True if sampling is forward. False if backward.

        temperature : float
            Temperature to adjust the logits by logits /= temperature
        """
        # TODO: implement backward sampling from forward policy as in old
        # backward_sample.
        if sampling_method == "random":
            random_action_prob = 1.0
        if not isinstance(envs, list):
            envs = [envs]
        # Build states and masks
        states = [env.state for env in envs]
        if is_forward:
            mask_invalid_actions = tbool(
                [env.get_mask_invalid_actions_forward() for env in envs],
                device=self.device,
            )
        else:
            mask_invalid_actions = tbool(
                [env.get_mask_invalid_actions_backward() for env in envs],
                device=self.device,
            )
        # Build policy outputs
        policy_outputs = model.random_distribution(states)
        idx_norandom = (
            Bernoulli(
                (1 - random_action_prob) * torch.ones(len(states), device=self.device)
            )
            .sample()
            .to(bool)
        )
        # Check for at least one non-random action
        if sampling_method == "policy":
            if idx_norandom.sum() > 0:
                policy_outputs[idx_norandom, :] = model(
                    tfloat(
                        self.env.statebatch2policy(
                            [s for s, do in zip(states, idx_norandom) if do]
                        ),
                        device=self.device,
                        float_type=self.float,
                    )
                )
        else:
            raise NotImplementedError
        # Sample actions from policy outputs
        actions, logprobs = self.env.sample_actions(
            policy_outputs,
            sampling_method,
            mask_invalid_actions,
            temperature,
        )
        return actions

    def step(
        self,
        envs: List,
        actions: List[Tuple],
        is_forward: bool = True,
    ):
        """
        Executes the actions of a list on the environments of a list.

        Args
        ----
        envs : list of GFlowNetEnv or derived
            A list of instances of the environment

        actions : list
            A list of actions to be executed on each env of envs.

        is_forward : bool
            True if sampling is forward. False if backward.

        temperature : float
            Temperature to adjust the logits by logits /= temperature
        """
        assert len(envs) == len(actions)
        if not isinstance(envs, list):
            envs = [envs]
        if is_forward:
            _, actions, valids = zip(
                *[env.step(action) for env, action in zip(envs, actions)]
            )
        else:
            valids = []
            for env, action in zip(envs, actions):
                parents, parents_a = env.get_parents(action=action)
                if action in parents_a:
                    state_next = parents[parents_a.index(action)]
                    env.set_state(state_next, done=False)
                    env.n_actions -= 1
                    valids.append(True)
                else:
                    valids.append(False)
        return envs, actions, valids

    # @profile
    def sample_batch(
        self, envs, n_samples=None, train=True, model=None, progress=False
    ):
        """
        Builds a batch of data

        if train == True:
            Each item in the batch is a list of 7 elements (all tensors):
                - [0] the state
                - [1] the action
                - [2] all parents of the state, parents
                - [3] actions that lead to the state from each parent, parents_a
                - [4] done [True, False]
                - [5] traj id: identifies each trajectory
                - [6] state id: identifies each state within a traj
                - [7] mask_f: invalid forward actions from that state are 1
                - [8] mask_b: invalid backward actions from that state are 1
        else:
            Each item in the batch is a list of 1 element:
                - [0] the states (state)

        Args
        ----
        """
        times = {
            "all": 0.0,
            "forward_actions": 0.0,
            "backward_actions": 0.0,
            "actions_envs": 0.0,
            "rewards": 0.0,
        }
        t0_all = time.time()
        batch = Batch(loss=self.loss, device=self.device, float_type=self.float)
        if isinstance(envs, list):
            envs = [env.reset(idx) for idx, env in enumerate(envs)]
        elif n_samples is not None and n_samples > 0:
            envs = [self.env.copy().reset(idx) for idx in range(n_samples)]
        else:
            return None, None
        # Offline trajectories
        if train:
            n_empirical = int(self.pct_offline * len(envs))
        else:
            n_empirical = 0
        if n_empirical > 0 and self.buffer.train_pkl is not None:
            with open(self.buffer.train_pkl, "rb") as f:
                dict_tr = pickle.load(f)
                # TODO: implement other sampling options besides permutation
                x_tr = self.rng.permutation(dict_tr["x"])
            envs_offline = []
            actions = []
            valids = []
            for idx in range(n_empirical):
                env = envs[idx]
                env = env.set_state(x_tr[idx].tolist(), done=True)
                env.n_actions = env.get_max_traj_length()
                envs_offline.append(env)
                actions.append(env.eos)
                valids.append(True)
        else:
            envs_offline = []
        while envs_offline:
            # Sample backward actions
            with torch.no_grad():
                actions = self.sample_actions(
                    envs_offline,
                    times,
                    sampling_method="policy",
                    model=self.backward_policy,
                    is_forward=False,
                    temperature=self.temperature_logits,
                    random_action_prob=self.random_action_prob,
                )
            # Add to batch
            batch.add_to_batch(envs_offline, actions, valids, train=True)
            # Update environments with sampled actions
            envs_offline, actions, valids = self.step(
                envs_offline, actions, is_forward=False
            )
            assert all(valids)
            # Filter out finished trajectories
            envs_offline = [env for env in envs_offline if env.state != env.source]
        envs = envs[n_empirical:]
        # Policy trajectories
        while envs:
            # Sample forward actions
            with torch.no_grad():
                if train is False:
                    actions = self.sample_actions(
                        envs,
                        times,
                        sampling_method="policy",
                        model=self.forward_policy,
                        is_forward=True,
                        temperature=1.0,
                        random_action_prob=self.random_action_prob,
                    )
                else:
                    actions = self.sample_actions(
                        envs,
                        times,
                        sampling_method="policy",
                        model=self.forward_policy,
                        is_forward=True,
                        temperature=self.temperature_logits,
                        random_action_prob=self.random_action_prob,
                    )
            # Update environments with sampled actions
            envs, actions, valids = self.step(envs, actions, is_forward=True)
            # Add to batch
            t0_a_envs = time.time()
            batch.add_to_batch(envs, actions, valids, train)
            # Filter out finished trajectories
            envs = [env for env in envs if not env.done]
            t1_a_envs = time.time()
            times["actions_envs"] += t1_a_envs - t0_a_envs
            if progress and n_samples is not None:
                print(f"{n_samples - len(envs)}/{n_samples} done")
        return batch, times

    def flowmatch_loss(self, it, batch, loginf=1000):
        """
        Computes the loss of a batch

        Args
        ----
        it : int
            Iteration

        batch : ndarray
            A batch of data: every row is a state (list), corresponding to all states
            visited in each state in the batch.

        Returns
        -------
        loss : float
            Loss, as per Equation 12 of https://arxiv.org/abs/2106.04399v1

        term_loss : float
            Loss of the terminal nodes only

        flow_loss : float
            Loss of the intermediate nodes only
        """
        loginf = tfloat([loginf], device=self.device, float_type=self.float)

        # Convert lists in the batch into tensors
        batch.process_batch()
        # Unpack batch
        parents_state_idx = batch.parents_all_state_idx
        states = batch.states_policy
        parents = batch.parents_all_policy
        parents_actions = batch.parents_actions_all
        done = batch.done
        masks_sf = batch.masks_invalid_actions_forward

        parents_a_idx = self.env.actions2indices(parents_actions)
        # Compute rewards
        rewards = batch.compute_rewards()
        assert torch.all(rewards[done] > 0)
        # In-flows
        inflow_logits = -loginf * torch.ones(
            (states.shape[0], self.env.policy_output_dim),
            device=self.device,
        )
        inflow_logits[parents_state_idx, parents_a_idx] = self.forward_policy(parents)[
            torch.arange(parents.shape[0]), parents_a_idx
        ]
        inflow = torch.logsumexp(inflow_logits, dim=1)
        # Out-flows
        outflow_logits = self.forward_policy(states)
        outflow_logits[masks_sf] = -loginf
        outflow = torch.logsumexp(outflow_logits, dim=1)
        outflow = outflow * torch.logical_not(done) - loginf * done
        outflow = torch.logaddexp(torch.log(rewards), outflow)
        # Flow matching loss
        loss = (inflow - outflow).pow(2).mean()
        # Isolate loss at terminating nodes and all other nodes
        with torch.no_grad():
            term_loss = ((inflow - outflow) * done).pow(2).sum() / (done.sum() + 1e-20)
            flow_loss = ((inflow - outflow) * torch.logical_not(done)).pow(2).sum() / (
                torch.logical_not(done).sum() + 1e-20
            )
        return (loss, term_loss, flow_loss), rewards[done.eq(1)]

    def trajectorybalance_loss(self, it, batch, loginf=1000):
        """
        Computes the trajectory balance loss of a batch

        Args
        ----
        it : int
            Iteration

        batch : ndarray
            A batch of data: every row is a state (list), corresponding to all states
            visited in each state in the batch.

        Returns
        -------
        loss : float

        term_loss : float
            Loss of the terminal nodes only

        flow_loss : float
            Loss of the intermediate nodes only
        """
        loginf = tfloat([loginf], device=self.device, float_type=self.float)
        # Convert lists in the batch into tensors
        batch.process_batch()

        states = batch.states_policy
        actions = batch.actions
        parents = batch.parents_policy
        done = batch.done
        masks_sf = batch.masks_invalid_actions_forward
        masks_b = batch.masks_invalid_actions_backward
        traj_ids = batch.env_ids
        state_ids = batch.n_actions

        # Shift state_ids to [1, 2, ...]
        for tid in traj_ids.unique():
            state_ids[traj_ids == tid] = (
                state_ids[traj_ids == tid] - state_ids[traj_ids == tid].min() + 1
            )
        # Compute rewards
        rewards = batch.compute_rewards()
        # Build parents forward masks from state masks
        masks_f = torch.cat(
            [
                masks_sf[torch.where((state_ids == sid - 1) & (traj_ids == pid))]
                if sid > 1
                else self.mask_source
                for sid, pid in zip(state_ids, traj_ids)
            ]
        )
        # Forward trajectories
        policy_output_f = self.forward_policy(parents)
        logprobs_f = self.env.get_logprobs(
            policy_output_f, True, actions, states, masks_f, loginf
        )
        sumlogprobs_f = torch.zeros(
            len(torch.unique(traj_ids, sorted=True)),
            dtype=self.float,
            device=self.device,
        ).index_add_(0, traj_ids, logprobs_f)
        # Backward trajectories
        policy_output_b = self.backward_policy(states)
        logprobs_b = self.env.get_logprobs(
            policy_output_b, False, actions, parents, masks_b, loginf
        )
        sumlogprobs_b = torch.zeros(
            len(torch.unique(traj_ids, sorted=True)),
            dtype=self.float,
            device=self.device,
        ).index_add_(0, traj_ids, logprobs_b)
        # Sort rewards of done states by ascending traj id
        rewards = rewards[done.eq(1)][torch.argsort(traj_ids[done.eq(1)])]
        # Trajectory balance loss
        loss = (
            (self.logZ.sum() + sumlogprobs_f - sumlogprobs_b - torch.log(rewards))
            .pow(2)
            .mean()
        )
        return (loss, loss, loss), rewards

<<<<<<< HEAD
    def unpack_terminal_states(self, batch):
        """
        Unpacks the terminating states and trajectories of a batch and converts them
        to Python lists/tuples.
        """
        # TODO: make sure that unpacked states and trajs are sorted by traj_id (like
        # rewards will be)
        trajs = [[] for _ in range(self.batch_size)]
        states = [None] * self.batch_size
        for el in batch:
            traj_id = el[5][:1].item()
            state_id = el[6][:1].item()
            trajs[traj_id].append(tuple(el[1][0].tolist()))
            if bool(el[4].item()):
                states[traj_id] = tuple(el[0][0].tolist())
        trajs = [tuple(el) for el in trajs]
        return states, trajs

    @torch.no_grad()
    def sample_backwards(
        self, states_term: List, n_trajectories: int = 1, max_iters_per_traj: int = 10
    ):
        times = {}
        batch = {}
        envs = []
        for idx, x in enumerate(states_term):
            env = self.env.copy().reset(idx)
            env.set_state(x, done=True)
            envs.append(env)
            batch.update({env.id: {"states": [env.state], "actions": []}})
        valids = [True] * len(envs)
        max_iters = n_trajectories * max_iters_per_traj
        iters = 0
        while envs and iters < max_iters:
            # Sample backward actions
            actions = self.sample_actions(
                envs,
                times,
                sampling_method="policy",
                model=self.backward_policy,
                is_forward=False,
                temperature=1.0,
                random_action_prob=0.0,
            )
            # Update environments with sampled actions
            envs, actions, valids = self.step(envs, actions, is_forward=False)
            assert all(valids)
            # Add to batch
            # TODO: check repeated trajectories
            for env, action in zip(envs, actions):
                batch[env.id]["states"].append(env.state)
                batch[env.id]["actions"].append(action)
            # Filter out finished trajectories
            envs = [env for env in envs if not env.equal(env.state, env.source)]
            iters += 1
        return batch

=======
>>>>>>> 54db53bf
    def train(self):
        # Metrics
        all_losses = []
        all_visited = []
        loss_term_ema = None
        loss_flow_ema = None
        # Generate list of environments
        envs = [self.env.copy().reset() for _ in range(self.batch_size)]
        # Train loop
        pbar = tqdm(range(1, self.n_train_steps + 1), disable=not self.logger.progress)
        for it in pbar:
            # Test
            if self.logger.do_test(it):
                self.l1, self.kl, self.jsd, figs = self.test()
                self.logger.log_test_metrics(
                    self.l1, self.kl, self.jsd, it, self.use_context
                )
                self.logger.log_plots(figs, it, self.use_context)
            t0_iter = time.time()
            data = Batch(loss=self.loss, device=self.device, float_type=self.float)
            for j in range(self.sttr):
                batch, times = self.sample_batch(envs)
                data.merge(batch)
            for j in range(self.ttsr):
                if self.loss == "flowmatch":
                    losses, rewards = self.flowmatch_loss(
                        it * self.ttsr + j, data
                    )  # returns (opt loss, *metrics)
                elif self.loss == "trajectorybalance":
                    losses, rewards = self.trajectorybalance_loss(
                        it * self.ttsr + j, data
                    )  # returns (opt loss, *metrics)
                else:
                    print("Unknown loss!")
                if not all([torch.isfinite(loss) for loss in losses]):
                    if self.logger.debug:
                        print("Loss is not finite - skipping iteration")
                    if len(all_losses) > 0:
                        all_losses.append([loss for loss in all_losses[-1]])
                else:
                    losses[0].backward()
                    if self.clip_grad_norm > 0:
                        torch.nn.utils.clip_grad_norm_(
                            self.parameters(), self.clip_grad_norm
                        )
                    self.opt.step()
                    self.lr_scheduler.step()
                    self.opt.zero_grad()
                    all_losses.append([i.item() for i in losses])
            # Buffer
            t0_buffer = time.time()
            states_term, trajs_term = batch.unpack_terminal_states()
            proxy_vals = self.env.reward2proxy(rewards).tolist()
            rewards = rewards.tolist()
            self.buffer.add(states_term, trajs_term, rewards, proxy_vals, it)
            self.buffer.add(
                states_term, trajs_term, rewards, proxy_vals, it, buffer="replay"
            )
            t1_buffer = time.time()
            times.update({"buffer": t1_buffer - t0_buffer})
            # Log
            if self.logger.lightweight:
                all_losses = all_losses[-100:]
                all_visited = states_term
            else:
                all_visited.extend(states_term)
            # Progress bar
            self.logger.progressbar_update(
                pbar, all_losses, rewards, self.jsd, it, self.use_context
            )
            # Train logs
            t0_log = time.time()
            self.logger.log_train(
                losses=losses,
                rewards=rewards,
                proxy_vals=proxy_vals,
                states_term=states_term,
                batch_size=len(data),
                logz=self.logZ,
                learning_rates=self.lr_scheduler.get_last_lr(),
                step=it,
                use_context=self.use_context,
            )
            t1_log = time.time()
            times.update({"log": t1_log - t0_log})
            # Save intermediate models
            t0_model = time.time()
            self.logger.save_models(self.forward_policy, self.backward_policy, step=it)
            t1_model = time.time()
            times.update({"save_interim_model": t1_model - t0_model})

            # Moving average of the loss for early stopping
            if loss_term_ema and loss_flow_ema:
                loss_term_ema = (
                    self.ema_alpha * losses[1].item()
                    + (1.0 - self.ema_alpha) * loss_term_ema
                )
                loss_flow_ema = (
                    self.ema_alpha * losses[2].item()
                    + (1.0 - self.ema_alpha) * loss_flow_ema
                )
                if (
                    loss_term_ema < self.early_stopping
                    and loss_flow_ema < self.early_stopping
                ):
                    break
            else:
                loss_term_ema = losses[1].item()
                loss_flow_ema = losses[2].item()

            # Log times
            t1_iter = time.time()
            times.update({"iter": t1_iter - t0_iter})
            self.logger.log_time(times, use_context=self.use_context)

        # Save final model
        self.logger.save_models(self.forward_policy, self.backward_policy, final=True)
        # Close logger
        if self.use_context == False:
            self.logger.end()

    def test(self, **plot_kwargs):
        """
        Computes metrics by sampling trajectories from the forward policy.
        """
        if self.buffer.test_pkl is None:
            return self.l1, self.kl, self.jsd, (None,)
        with open(self.buffer.test_pkl, "rb") as f:
            dict_tt = pickle.load(f)
            x_tt = dict_tt["x"]
        batch, _ = self.sample_batch(self.env, self.logger.test.n, train=False)
        batch.process_batch()
        x_sampled = batch.states.tolist()
        if self.buffer.test_type is not None and self.buffer.test_type == "all":
            if "density_true" in dict_tt:
                density_true = dict_tt["density_true"]
            else:
                rewards = self.env.reward_batch(x_tt)
                z_true = rewards.sum()
                density_true = rewards / z_true
                with open(self.buffer.test_pkl, "wb") as f:
                    dict_tt["density_true"] = density_true
                    pickle.dump(dict_tt, f)
            hist = defaultdict(int)
            for x in x_sampled:
                hist[tuple(x)] += 1
            z_pred = sum([hist[tuple(x)] for x in x_tt]) + 1e-9
            density_pred = np.array([hist[tuple(x)] / z_pred for x in x_tt])
            log_density_true = np.log(density_true + 1e-8)
            log_density_pred = np.log(density_pred + 1e-8)
        elif self.continuous:
            # TODO make it work with conditional env
            x_sampled = torch2np(self.env.statebatch2proxy(x_sampled))
            x_tt = torch2np(self.env.statebatch2proxy(x_tt))
            kde_pred = self.env.fit_kde(
                x_sampled,
                kernel=self.logger.test.kde.kernel,
                bandwidth=self.logger.test.kde.bandwidth,
            )
            if "log_density_true" in dict_tt and "kde_true" in dict_tt:
                log_density_true = dict_tt["log_density_true"]
                kde_true = dict_tt["kde_true"]
            else:
                # Sample from reward via rejection sampling
                x_from_reward = self.env.sample_from_reward(
                    n_samples=self.logger.test.n
                )
                x_from_reward = torch2np(self.env.statetorch2proxy(x_from_reward))
                # Fit KDE with samples from reward
                kde_true = self.env.fit_kde(
                    x_from_reward,
                    kernel=self.logger.test.kde.kernel,
                    bandwidth=self.logger.test.kde.bandwidth,
                )
                # Estimate true log density using test samples
                # TODO: this may be specific-ish for the torus or not
                scores_true = kde_true.score_samples(x_tt)
                log_density_true = scores_true - logsumexp(scores_true, axis=0)
                # Add log_density_true and kde_true to pickled test dict
                with open(self.buffer.test_pkl, "wb") as f:
                    dict_tt["log_density_true"] = log_density_true
                    dict_tt["kde_true"] = kde_true
                    pickle.dump(dict_tt, f)
            # Estimate pred log density using test samples
            # TODO: this may be specific-ish for the torus or not
            scores_pred = kde_pred.score_samples(x_tt)
            log_density_pred = scores_pred - logsumexp(scores_pred, axis=0)
            density_true = np.exp(log_density_true)
            density_pred = np.exp(log_density_pred)
        else:
            raise NotImplementedError
        # L1 error
        l1 = np.abs(density_pred - density_true).mean()
        # KL divergence
        kl = (density_true * (log_density_true - log_density_pred)).mean()
        # Jensen-Shannon divergence
        log_mean_dens = np.logaddexp(log_density_true, log_density_pred) + np.log(0.5)
        jsd = 0.5 * np.sum(density_true * (log_density_true - log_mean_dens))
        jsd += 0.5 * np.sum(density_pred * (log_density_pred - log_mean_dens))

        # Plots

        if hasattr(self.env, "plot_reward_samples"):
            fig_reward_samples = self.env.plot_reward_samples(x_sampled, **plot_kwargs)
        else:
            fig_reward_samples = None
        if hasattr(self.env, "plot_kde"):
            fig_kde_pred = self.env.plot_kde(kde_pred, **plot_kwargs)
            fig_kde_true = self.env.plot_kde(kde_true, **plot_kwargs)
        else:
            fig_kde_pred = None
            fig_kde_true = None
        return l1, kl, jsd, [fig_reward_samples, fig_kde_pred, fig_kde_true]

    def get_log_corr(self, times):
        data_logq = []
        times.update(
            {
                "test_trajs": 0.0,
                "test_logq": 0.0,
            }
        )
        # TODO: this could be done just once and store it
        for statestr, score in tqdm(
            zip(self.buffer.test.samples, self.buffer.test["energies"]), disable=True
        ):
            t0_test_traj = time.time()
            traj_list, actions = self.env.get_trajectories(
                [],
                [],
                [self.env.readable2state(statestr)],
                [self.env.eos],
            )
            t1_test_traj = time.time()
            times["test_trajs"] += t1_test_traj - t0_test_traj
            t0_test_logq = time.time()
            data_logq.append(logq(traj_list, actions, self.forward_policy, self.env))
            t1_test_logq = time.time()
            times["test_logq"] += t1_test_logq - t0_test_logq
        corr = np.corrcoef(data_logq, self.buffer.test["energies"])
        return corr, data_logq, times

    # TODO: reorganize and remove
    def log_iter(
        self,
        pbar,
        rewards,
        proxy_vals,
        states_term,
        data,
        it,
        times,
        losses,
        all_losses,
        all_visited,
    ):
        # train metrics
        self.logger.log_sampler_train(
            rewards, proxy_vals, states_term, data, it, self.use_context
        )

        # logZ
        self.logger.log_metric("logZ", self.logZ.sum(), it, use_context=False)

        # test metrics
        # TODO: integrate corr into test()
        if not self.logger.lightweight and self.buffer.test is not None:
            corr, data_logq, times = self.get_log_corr(times)
            self.logger.log_sampler_test(corr, data_logq, it, self.use_context)

        # oracle metrics
        oracle_batch, oracle_times = self.sample_batch(
            self.env, self.oracle_n, train=False
        )

        if not self.logger.lightweight:
            self.logger.log_metric(
                "unique_states",
                np.unique(all_visited).shape[0],
                step=it,
                use_context=self.use_context,
            )


class Policy:
    def __init__(self, config, env, device, float_precision, base=None):
        # If config is null, default to uniform
        if config is None:
            config = OmegaConf.create()
            config.type = "uniform"
        # Device and float precision
        self.device = device
        self.float = float_precision
        # Input and output dimensions
        self.state_dim = env.policy_input_dim
        self.fixed_output = torch.tensor(env.fixed_policy_output).to(
            dtype=self.float, device=self.device
        )
        self.random_output = torch.tensor(env.random_policy_output).to(
            dtype=self.float, device=self.device
        )
        self.output_dim = len(self.fixed_output)
        if "shared_weights" in config:
            self.shared_weights = config.shared_weights
        else:
            self.shared_weights = False
        self.base = base
        if "n_hid" in config:
            self.n_hid = config.n_hid
        else:
            self.n_hid = None
        if "n_layers" in config:
            self.n_layers = config.n_layers
        else:
            self.n_layers = None
        if "tail" in config:
            self.tail = config.tail
        else:
            self.tail = []
        if "type" in config:
            self.type = config.type
        elif self.shared_weights:
            self.type = self.base.type
        else:
            raise "Policy type must be defined if shared_weights is False"
        # Instantiate policy
        if self.type == "fixed":
            self.model = self.fixed_distribution
            self.is_model = False
        elif self.type == "uniform":
            self.model = self.uniform_distribution
            self.is_model = False
        elif self.type == "mlp":
            self.model = self.make_mlp(nn.LeakyReLU())
            self.is_model = True
        else:
            raise "Policy model type not defined"
        if self.is_model:
            self.model.to(self.device)

    def __call__(self, states):
        return self.model(states)

    def make_mlp(self, activation):
        """
        Defines an MLP with no top layer activation
        If share_weight == True,
            baseModel (the model with which weights are to be shared) must be provided
        Args
        ----
        layers_dim : list
            Dimensionality of each layer
        activation : Activation
            Activation function
        """
        if self.shared_weights == True and self.base is not None:
            mlp = nn.Sequential(
                self.base.model[:-1],
                nn.Linear(
                    self.base.model[-1].in_features, self.base.model[-1].out_features
                ),
            )
            return mlp
        elif self.shared_weights == False:
            layers_dim = (
                [self.state_dim] + [self.n_hid] * self.n_layers + [(self.output_dim)]
            )
            mlp = nn.Sequential(
                *(
                    sum(
                        [
                            [nn.Linear(idim, odim)]
                            + ([activation] if n < len(layers_dim) - 2 else [])
                            for n, (idim, odim) in enumerate(
                                zip(layers_dim, layers_dim[1:])
                            )
                        ],
                        [],
                    )
                    + self.tail
                )
            )
            return mlp
        else:
            raise ValueError(
                "Base Model must be provided when shared_weights is set to True"
            )

    def fixed_distribution(self, states):
        """
        Returns the fixed distribution specified by the environment.
        Args: states: tensor
        """
        return torch.tile(self.fixed_output, (len(states), 1)).to(
            dtype=self.float, device=self.device
        )

    def random_distribution(self, states):
        """
        Returns the random distribution specified by the environment.
        Args: states: tensor
        """
        return torch.tile(self.random_output, (len(states), 1)).to(
            dtype=self.float, device=self.device
        )

    def uniform_distribution(self, states):
        """
        Return action logits (log probabilities) from a uniform distribution
        Args: states: tensor
        """
        return torch.ones(
            (len(states), self.output_dim), dtype=self.float, device=self.device
        )


def make_opt(params, logZ, config):
    """
    Set up the optimizer
    """
    params = params
    if not len(params):
        return None
    if config.method == "adam":
        opt = torch.optim.Adam(
            params,
            config.lr,
            betas=(config.adam_beta1, config.adam_beta2),
        )
        if logZ is not None:
            opt.add_param_group(
                {
                    "params": logZ,
                    "lr": config.lr * config.lr_z_mult,
                }
            )
    elif config.method == "msgd":
        opt = torch.optim.SGD(params, config.lr, momentum=config.momentum)
    # Learning rate scheduling
    lr_scheduler = torch.optim.lr_scheduler.StepLR(
        opt,
        step_size=config.lr_decay_period,
        gamma=config.lr_decay_gamma,
    )
    return opt, lr_scheduler


def logq(traj_list, actions_list, model, env, loginf=1000):
    # TODO: this method is probably suboptimal, since it may repeat forward calls for
    # the same nodes.
    log_q = torch.tensor(1.0)
    loginf = tfloat([loginf], device=self.device, float_type=self.float)
    for traj, actions in zip(traj_list, actions_list):
        traj = traj[::-1]
        actions = actions[::-1]
        masks = tbool(
            [env.get_mask_invalid_actions_forward(state, 0) for state in traj],
            device=self.device,
        )
        with torch.no_grad():
            logits_traj = model(
                tfloat(
                    env.statebatch2policy(traj),
                    device=self.device,
                    float_type=self.float,
                )
            )
        logits_traj[masks] = -loginf
        logsoftmax = torch.nn.LogSoftmax(dim=1)
        logprobs_traj = logsoftmax(logits_traj)
        log_q_traj = torch.tensor(0.0)
        for s, a, logprobs in zip(*[traj, actions, logprobs_traj]):
            log_q_traj = log_q_traj + logprobs[a]
        # Accumulate log prob of trajectory
        if torch.le(log_q, 0.0):
            log_q = torch.logaddexp(log_q, log_q_traj)
        else:
            log_q = log_q_traj
    return log_q.item()<|MERGE_RESOLUTION|>--- conflicted
+++ resolved
@@ -595,25 +595,6 @@
         )
         return (loss, loss, loss), rewards
 
-<<<<<<< HEAD
-    def unpack_terminal_states(self, batch):
-        """
-        Unpacks the terminating states and trajectories of a batch and converts them
-        to Python lists/tuples.
-        """
-        # TODO: make sure that unpacked states and trajs are sorted by traj_id (like
-        # rewards will be)
-        trajs = [[] for _ in range(self.batch_size)]
-        states = [None] * self.batch_size
-        for el in batch:
-            traj_id = el[5][:1].item()
-            state_id = el[6][:1].item()
-            trajs[traj_id].append(tuple(el[1][0].tolist()))
-            if bool(el[4].item()):
-                states[traj_id] = tuple(el[0][0].tolist())
-        trajs = [tuple(el) for el in trajs]
-        return states, trajs
-
     @torch.no_grad()
     def sample_backwards(
         self, states_term: List, n_trajectories: int = 1, max_iters_per_traj: int = 10
@@ -653,8 +634,6 @@
             iters += 1
         return batch
 
-=======
->>>>>>> 54db53bf
     def train(self):
         # Metrics
         all_losses = []
