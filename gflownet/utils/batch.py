--- conflicted
+++ resolved
@@ -527,17 +527,10 @@
         if policy is True:
             if self.states_policy is None or force_recompute is True:
                 self.states_policy = self.states2policy()
-<<<<<<< HEAD
-            return select_indices(self.states_policy, index)
-        if proxy is True:
-            return select_indices(self.states2proxy(), index)
-        return select_indices(self.states, index)
-=======
             return select_indices(self.states_policy, indices)
         if proxy is True:
             return select_indices(self.states2proxy(), indices)
         return select_indices(self.states, indices)
->>>>>>> 4a67c0d0
 
     def states2policy(
         self,
@@ -667,11 +660,7 @@
             The list of actions in the batch with selected indices. If indices is None,
             all the actions will be returned.
         """
-<<<<<<< HEAD
-        return select_indices(self.actions, index)
-=======
         return select_indices(self.actions, indices)
->>>>>>> 4a67c0d0
 
     def get_logprobs(
         self, backward: bool = False
@@ -810,15 +799,9 @@
         if policy:
             if self._parents_policy_available is False or force_recompute is True:
                 self._compute_parents_policy()
-<<<<<<< HEAD
-            return select_indices(self.parents_policy, index)
-        else:
-            return select_indices(self.parents, index)
-=======
             return select_indices(self.parents_policy, indices)
         else:
             return select_indices(self.parents, indices)
->>>>>>> 4a67c0d0
 
     def get_parents_indices(self, indices=None):
         """
@@ -840,11 +823,7 @@
         """
         if self._parents_available is False:
             self._compute_parents()
-<<<<<<< HEAD
-        return select_indices(self.parents_indices, index)
-=======
         return select_indices(self.parents_indices, indices)
->>>>>>> 4a67c0d0
 
     def _compute_parents(self):
         """
@@ -1100,13 +1079,8 @@
             masks_invalid_actions_forward_parents[parents_indices != -1] = (
                 masks_invalid_actions_forward[parents_indices[parents_indices != -1]]
             )
-<<<<<<< HEAD
-            return select_indices(masks_invalid_actions_forward_parents, index)
-        return select_indices(masks_invalid_actions_forward, index)
-=======
             return select_indices(masks_invalid_actions_forward_parents, indices)
         return select_indices(masks_invalid_actions_forward, indices)
->>>>>>> 4a67c0d0
 
     def _compute_masks_forward(self):
         """
@@ -1157,11 +1131,7 @@
         if self._masks_backward_available is False or force_recompute is True:
             self._compute_masks_backward()
         masks = tbool(self.masks_invalid_actions_backward, device=self.device)
-<<<<<<< HEAD
-        return select_indices(masks, index)
-=======
         return select_indices(masks, indices)
->>>>>>> 4a67c0d0
 
     def _compute_masks_backward(self):
         """
