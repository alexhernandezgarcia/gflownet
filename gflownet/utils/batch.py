--- conflicted
+++ resolved
@@ -1111,44 +1111,6 @@
         Returns True if the trajectory indices start from 0 and are consecutive; False
         otherwise.
         """
-<<<<<<< HEAD
-        return set(self.trajectories) == set(np.arange(self.get_n_trajectories()))
-
-    def make_indices_consecutive(self):
-        """
-        Updates the trajectory indices such that they start from 0 and are consecutive.
-
-        Returns
-        -------
-        self
-        """
-        if self.traj_indices_are_consecutive():
-            return self
-        traj_indices_unique, indices = np.unique(self.traj_indices, return_index=True)
-        traj_indices_unique = np.array(traj_indices_unique)[np.sort(indices)]
-        traj_indices_map_dict = OrderedDict(
-            zip(
-                traj_indices_unique,
-                np.arange(len(self.trajectories)),
-            )
-        )
-        self.trajectories = OrderedDict(
-            {
-                traj_idx_new: self.trajectories.pop(traj_idx_old)
-                for traj_idx_old, traj_idx_new in traj_indices_map_dict.items()
-            }
-        )
-        self.envs = OrderedDict(
-            {
-                traj_idx_new: self.envs.pop(traj_idx_old)
-                for traj_idx_old, traj_idx_new in traj_indices_map_dict.items()
-            }
-        )
-        self.traj_indices = list(
-            map(lambda x: traj_indices_map_dict[x], self.traj_indices)
-        )
-        return self
-=======
         trajectories_consecutive = list(self.trajectories) == list(
             np.arange(self.get_n_trajectories())
         )
@@ -1183,7 +1145,6 @@
         )
         assert self.traj_indices_are_consecutive()
         assert self.is_valid()
->>>>>>> ba4d7e17
 
     def _shift_indices(self, traj_shift: int, batch_shift: int):
         """
