--- conflicted
+++ resolved
@@ -114,12 +114,7 @@
         if ckpt_id is None:
             self.pf_ckpt_path = None
         else:
-<<<<<<< HEAD
-            self.pf_ckpt_path = self.ckpts_dir / f"_{ckpt_id}"
-            # .mkdir(parents=True, exist_ok=True)
-=======
             self.pf_ckpt_path = self.ckpts_dir / f"{ckpt_id}_"
->>>>>>> b86b57f0
 
     def set_backward_policy_ckpt_path(self, ckpt_id: str = None):
         if ckpt_id is None:
