--- conflicted
+++ resolved
@@ -18,10 +18,7 @@
     [
         Chem.rdchem.BondType.SINGLE,
         Chem.rdchem.BondType.DOUBLE,
-<<<<<<< HEAD
-=======
         Chem.rdchem.BondType.TRIPLE,
->>>>>>> a349deab
         Chem.rdchem.BondType.AROMATIC,
     ]
 )
