--- conflicted
+++ resolved
@@ -272,9 +272,6 @@
         return mean_data, std_data, min_data, max_data, max_norm_data
 
     @staticmethod
-<<<<<<< HEAD
-    def select(data_dict: dict, n: int, mode: str = "permutation", rng=None):
-=======
     def select(
         data_dict: dict,
         n: int,
@@ -313,7 +310,6 @@
         list
             A batch of n samples, selected from data_dict.
         """
->>>>>>> 24640af3
         if n == 0:
             return []
         samples = data_dict["x"]
