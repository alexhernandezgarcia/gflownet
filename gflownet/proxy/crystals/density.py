import warnings

import numpy as np
import pandas as pd
import torch
from torchtyping import TensorType

from gflownet.envs.crystals.ccrystal_stack import CCrystal
from gflownet.proxy.base import Proxy
from gflownet.utils.common import tfloat
from gflownet.utils.crystals.constants import ATOMIC_MASS

DENSITY_CONVERSION = 10 / 6.022  # constant to convert g/molA3 to g/cm3


class Density(Proxy):
<<<<<<< HEAD
    def __init__(self, device, float_precision, higher_is_better=False, **kwargs):
=======
    def __init__(self, **kwargs):
>>>>>>> 68413944
        """
        Proxy to compute the density of a crystal, in g/cm3.

        It requires the same inputs as the Dave proxy.
        """
        super().__init__(**kwargs)

    def setup(self, env=None):
        if isinstance(env, CCrystal):
            self.atomic_mass = tfloat(
                [ATOMIC_MASS[n] for n in env.subenvs[env.stage_composition].elements],
                float_type=self.float,
                device=self.device,
            )
        else:
            warnings.warn(
                "Attempted to setup Density proxy without passing the right "
                "Crystal env type (continuous crystal stack)"
            )

    @torch.no_grad()
    def __call__(
        self, states: TensorType["batch", "policy_input_dim"]
    ) -> TensorType["batch"]:
        """
        Args:
            states (torch.Tensor): same as DAVE proxy, i.e.
            * composition: ``states[:, :-7]`` -> length 95 (dummy 0 then 94 elements)
            * space group: ``states[:, -7] - 1``
            * lattice parameters: ``states[:, -6:]``

        Returns:
            nd.array: -1 * density in g/cm3. Shape: ``(batch,)``.
        """
        total_mass = torch.matmul(states[:, 1:-7], self.atomic_mass)
        a, b, c, cos_alpha, cos_beta, cos_gamma = (
            states[:, -6],
            states[:, -5],
            states[:, -4],
            torch.cos(torch.deg2rad(states[:, -3])),
            torch.cos(torch.deg2rad(states[:, -2])),
            torch.cos(torch.deg2rad(states[:, -1])),
        )
        volume = (a * b * c) * torch.sqrt(
            1
            - (cos_alpha.pow(2) + cos_beta.pow(2) + cos_gamma.pow(2))
            + (2 * cos_alpha * cos_beta * cos_gamma)
        )

        density = (total_mass / volume) * DENSITY_CONVERSION
        return -density  # minus to make it energy-like<|MERGE_RESOLUTION|>--- conflicted
+++ resolved
@@ -14,11 +14,7 @@
 
 
 class Density(Proxy):
-<<<<<<< HEAD
-    def __init__(self, device, float_precision, higher_is_better=False, **kwargs):
-=======
     def __init__(self, **kwargs):
->>>>>>> 68413944
         """
         Proxy to compute the density of a crystal, in g/cm3.
 
