"""
Classes to represent hyper-cube environments
"""
import itertools
import warnings
from abc import ABC, abstractmethod
from typing import List, Optional, Tuple, Union

import matplotlib.pyplot as plt
import numpy as np
import torch
from sklearn.neighbors import KernelDensity
from torch.distributions import Bernoulli, Beta, Categorical, MixtureSameFamily
from torchtyping import TensorType

from gflownet.envs.base import GFlowNetEnv
from gflownet.utils.common import copy, tbool, tfloat


class CubeBase(GFlowNetEnv, ABC):
    """
    Base class for hyper-cube environments, continuous or hybrid versions of the
    hyper-grid in which the continuous increments are modelled by a (mixture of) Beta
    distribution(s).

    The states space is the value of each dimension, defined in the closed set [0, 1].
    If the value of a dimension gets larger than 1 - min_incr, then the trajectory is
    ended (the only possible action is EOS).

    Attributes
    ----------
    n_dim : int
        Dimensionality of the hyper-cube.

    min_incr : float
        Minimum increment in the actions, in (0, 1). This is necessary to ensure
        that all trajectories have finite length.

    n_comp : int
        Number of components in the mixture of Beta distributions.

    epsilon : float
        Small constant to control the clamping interval of the inputs to the
        calculation of log probabilities. Clamping interval will be [epsilon, 1 -
        epsilon]. Default: 1e-6.

    kappa : float
        Small constant to control the intervals of the generated sets of states (in a
        grid or uniformly). States will be in the interval [kappa, 1 - kappa]. Default:
        1e-3.

    ignored_dims : list
        Boolean mask of ignored dimensions. This can be used for trajectories that may
        have multiple dimensions coupled or fixed. For each dimension, True if ignored,
        False, otherwise. If None, no dimension is ignored.
    """

    def __init__(
        self,
        n_dim: int = 2,
        min_incr: float = 0.1,
        n_comp: int = 1,
        beta_params_min: float = 0.1,
        beta_params_max: float = 100.0,
        epsilon: float = 1e-6,
        kappa: float = 1e-3,
        ignored_dims: Optional[List[bool]] = None,
        fixed_distr_params: dict = {
            "beta_weights": 1.0,
            "beta_alpha": 10.0,
            "beta_beta": 10.0,
            "bernoulli_bts_prob": 0.1,
            "bernoulli_eos_prob": 0.1,
        },
        random_distr_params: dict = {
            "beta_weights": 1.0,
            "beta_alpha": 10.0,
            "beta_beta": 10.0,
            "bernoulli_bts_prob": 0.1,
            "bernoulli_eos_prob": 0.1,
        },
        **kwargs,
    ):
        assert n_dim > 0
        assert min_incr > 0.0
        assert min_incr < 1.0
        assert n_comp > 0
        # Main properties
        self.n_dim = n_dim
        self.min_incr = min_incr
        if ignored_dims:
            self.ignored_dims = ignored_dims
        else:
            self.ignored_dims = [False] * self.n_dim
        # Parameters of the policy distribution
        self.n_comp = n_comp
        self.beta_params_min = beta_params_min
        self.beta_params_max = beta_params_max
        # Source state is abstract - not included in the cube: -1 for all dimensions.
        self.source = [-1 for _ in range(self.n_dim)]
        # Small constant to clamp the inputs to the beta distribution
        self.epsilon = epsilon
        # Small constant to restrict the interval of (test) sets
        self.kappa = kappa
        # Conversions: only conversions to policy are implemented and the conversion to
        # proxy format is the same
        self.states2proxy = self.states2policy
        # Base class init
        super().__init__(
            fixed_distr_params=fixed_distr_params,
            random_distr_params=random_distr_params,
            **kwargs,
        )
        self.continuous = True

    @abstractmethod
    def get_action_space(self):
        pass

    @abstractmethod
    def get_policy_output(self, params: dict) -> TensorType["policy_output_dim"]:
        pass

    @abstractmethod
    def get_mask_invalid_actions_forward(
        self,
        state: Optional[List] = None,
        done: Optional[bool] = None,
    ) -> List:
        pass

    @abstractmethod
    def get_mask_invalid_actions_backward(self, state=None, done=None, parents_a=None):
        pass

<<<<<<< HEAD
    def states2policy(
        self, states: Union[List, TensorType["batch", "state_dim"]]
    ) -> TensorType["batch", "policy_input_dim"]:
=======
    def states2proxy(
        self, states: Union[List, TensorType["batch", "state_dim"]]
    ) -> TensorType["batch", "state_dim"]:
        """
        Prepares a batch of states in "environment format" for a proxy: clips the
        states into [0, 1] and maps them to [-1.0, 1.0]

        Args
        ----
        states : list or tensor
            A batch of states in environment format, either as a list of states or as a
            single tensor.

        Returns
        -------
        A tensor containing all the states in the batch.
        """
        states = tfloat(states, device=self.device, float_type=self.float)
        return 2.0 * torch.clip(states, min=0.0, max=1.0) - 1.0

    def states2policy(
        self, states: Union[List, TensorType["batch", "state_dim"]]
    ) -> TensorType["batch", "state_dim"]:
>>>>>>> 16780bc7
        """
        Prepares a batch of states in "environment format" for the policy model: clips
        the states into [0, 1] and maps them to [-1.0, 1.0]

        Args
        ----
        states : list or tensor
            A batch of states in environment format, either as a list of states or as a
            single tensor.

        Returns
        -------
        A tensor containing all the states in the batch.
        """
        states = tfloat(states, device=self.device, float_type=self.float)
        return 2.0 * torch.clip(states, min=0.0, max=1.0) - 1.0

    def state2readable(self, state: List) -> str:
        """
        Converts a state (a list of positions) into a human-readable string
        representing a state.
        """
        return str(state).replace("(", "[").replace(")", "]").replace(",", "")

    def readable2state(self, readable: str) -> List:
        """
        Converts a human-readable string representing a state into a state as a list of
        positions.
        """
        return [el for el in readable.strip("[]").split(" ")]

    @abstractmethod
    def get_parents(
        self, state: List = None, done: bool = None, action: Tuple[int, float] = None
    ) -> Tuple[List[List], List[Tuple[int, float]]]:
        """
        Determines all parents and actions that lead to state.

        Args
        ----
        state : list
            Representation of a state

        done : bool
            Whether the trajectory is done. If None, done is taken from instance.

        action : int
            Last action performed

        Returns
        -------
        parents : list
            List of parents in state format

        actions : list
            List of actions that lead to state for each parent in parents
        """
        pass

    @abstractmethod
    def sample_actions_batch(
        self,
        policy_outputs: TensorType["n_states", "policy_output_dim"],
        sampling_method: str = "policy",
        mask_invalid_actions: TensorType["n_states", "1"] = None,
        temperature_logits: float = 1.0,
        loginf: float = 1000,
    ) -> Tuple[List[Tuple], TensorType["n_states"]]:
        """
        Samples a batch of actions from a batch of policy outputs.
        """
        pass

    def get_logprobs(
        self,
        policy_outputs: TensorType["n_states", "policy_output_dim"],
        is_forward: bool,
        actions: TensorType["n_states", 2],
        mask_invalid_actions: TensorType["batch_size", "policy_output_dim"] = None,
        loginf: float = 1000,
    ) -> TensorType["batch_size"]:
        """
        Computes log probabilities of actions given policy outputs and actions.
        """
        pass

    def step(
        self, action: Tuple[int, float]
    ) -> Tuple[List[float], Tuple[int, float], bool]:
        """
        Executes step given an action.

        Args
        ----
        action : tuple
            Action to be executed. An action is a tuple with two values:
            (dimension, increment).

        Returns
        -------
        self.state : list
            The sequence after executing the action

        action : int
            Action executed

        valid : bool
            False, if the action is not allowed for the current state, e.g. stop at the
            root state
        """
        pass

    def _beta_params_to_policy_outputs(self, param_name: str, params_dict: dict):
        """
        Maps the values of alpha and beta given in the configuration to new values such
        that when passed to _make_increments_distribution, the actual alpha and beta
        passed to the Beta distribution(s) are the ones from the configuration.

        Args
        ----
        param_name : str
            Name of the parameter to transform: alpha or beta

        params_dict : dict
            Dictionary with the complete set of parameters of the distribution.

        See
        ---
        _make_increments_distribution()
        """
        param_value = tfloat(
            params_dict[f"beta_{param_name}"], float_type=self.float, device=self.device
        )
        return torch.logit((param_value - self.beta_params_min) / self.beta_params_max)

    def _get_effective_dims(self, state: Optional[List] = None) -> List:
        state = self._get_state(state)
        return [s for s, ign_dim in zip(state, self.ignored_dims) if not ign_dim]


class ContinuousCube(CubeBase):
    """
    Continuous hyper-cube environment (continuous version of a hyper-grid) in which the
    action space consists of the increment of each dimension d, modelled by a mixture
    of Beta distributions. The state space is the value of each dimension. In order to
    ensure that all trajectories are of finite length, actions have a minimum increment
    for all dimensions determined by min_incr. If the value of any dimension is larger
    than 1 - min_incr, then that dimension can't be further incremented. In order to
    ensure the coverage of the state space, the first action (from the source state) is
    not constrained by the minimum increment.

    Actions do not represent absolute increments but rather the relative increment with
    respect to the distance to the edges of the hyper-cube, from the minimum increment.
    That is, if dimension d of a state has value 0.3, the minimum increment (min_incr)
    is 0.1 and the maximum value is 1.0, an action of 0.5 will increment the
    value of the dimension in 0.5 * (1.0 - 0.3 - 0.1) = 0.5 * 0.6 = 0.3. Therefore, the
    value of d in the next state will be 0.3 + 0.3 = 0.6.

    Attributes
    ----------
    n_dim : int
        Dimensionality of the hyper-cube.

    min_incr : float
        Minimum increment in the actions, in (0, 1). This is necessary to ensure
        that all trajectories have finite length.

    n_comp : int
        Number of components in the mixture of Beta distributions.
    """

    def __init__(self, **kwargs):
        super().__init__(**kwargs)
        # Mask dimensionality: 3 + number of dimensions
        self.mask_dim_base = 3
        self.mask_dim = self.mask_dim_base + self.n_dim

    def get_action_space(self):
        """
        The action space is continuous, thus not defined as such here.

        The actions are tuples of length n_dim + 1, where the value at position d
        indicates the increment of dimension d, and the value at position -1 indicates
        whether the action is from or to source (1), or 0 otherwise.

        EOS is indicated by np.inf for all dimensions.

        This method defines self.eos and the returned action space is simply
        a representative (arbitrary) action with an increment of 0.0 in all dimensions,
        and EOS.
        """
        actions_dim = self.n_dim + 1
        self.eos = tuple([np.inf] * actions_dim)
        self.representative_action = tuple([0.0] * actions_dim)
        return [self.representative_action, self.eos]

    def get_max_traj_length(self):
        return np.ceil(1.0 / self.min_incr) + 2

    def get_policy_output(self, params: dict) -> TensorType["policy_output_dim"]:
        """
        Defines the structure of the output of the policy model.

        The policy output will be used to initialize a distribution, from which an
        action is to be determined or sampled. This method returns a vector with a
        fixed policy defined by params.

        The environment consists of both continuous and discrete actions.

        Continuous actions

        For each dimension d of the hyper-cube and component c of the mixture, the
        output of the policy should return:
          1) the weight of the component in the mixture,
          2) the pre-alpha parameter of the Beta distribution to sample the increment,
          3) the pre-beta parameter of the Beta distribution to sample the increment.

        These parameters are the first n_dim * n_comp * 3 of the policy output such
        that the first 3 x C elements correspond to the first dimension, and so on.

        Discrete actions

        Additionally, the policy output contains one logit (pos -1) of a Bernoulli
        distribution to model the (discrete) forward probability of selecting the EOS
        action and another logit (pos -2) for the (discrete) backward probability of
        returning to the source node.

        Therefore, the output of the policy model has dimensionality D x C x 3 + 2,
        where D is the number of dimensions (self.n_dim) and C is the number of
        components (self.n_comp).

        See
        ---
        _beta_params_to_policy_outputs()
        """
        # Parameters for continuous actions
        self._len_policy_output_cont = self.n_dim * self.n_comp * 3
        policy_output_cont = torch.empty(
            self._len_policy_output_cont,
            dtype=self.float,
            device=self.device,
        )
        policy_output_cont[0::3] = params["beta_weights"]
        policy_output_cont[1::3] = self._beta_params_to_policy_outputs("alpha", params)
        policy_output_cont[2::3] = self._beta_params_to_policy_outputs("beta", params)
        # Logit for Bernoulli distribution to model EOS action
        policy_output_eos_logit = torch.logit(
            tfloat(
                [params["bernoulli_eos_prob"]],
                float_type=self.float,
                device=self.device,
            )
        )
        # Logit for Bernoulli distribution to model back-to-source action
        policy_output_bts_logit = torch.logit(
            tfloat(
                [params["bernoulli_bts_prob"]],
                float_type=self.float,
                device=self.device,
            )
        )
        # Concatenate all outputs
        policy_output = torch.cat(
            (
                policy_output_cont,
                policy_output_bts_logit,
                policy_output_eos_logit,
            )
        )
        return policy_output

    def _get_policy_betas_weights(
        self, policy_output: TensorType["n_states", "policy_output_dim"]
    ) -> TensorType["n_states", "n_dim * n_comp"]:
        """
        Reduces a given policy output to the part corresponding to the weights of the
        mixture of Beta distributions.

        See: get_policy_output()
        """
        return policy_output[:, 0 : self._len_policy_output_cont : 3]

    def _get_policy_betas_alpha(
        self, policy_output: TensorType["n_states", "policy_output_dim"]
    ) -> TensorType["n_states", "n_dim * n_comp"]:
        """
        Reduces a given policy output to the part corresponding to the alphas of the
        mixture of Beta distributions.

        See: get_policy_output()
        """
        return policy_output[:, 1 : self._len_policy_output_cont : 3]

    def _get_policy_betas_beta(
        self, policy_output: TensorType["n_states", "policy_output_dim"]
    ) -> TensorType["n_states", "n_dim * n_comp"]:
        """
        Reduces a given policy output to the part corresponding to the betas of the
        mixture of Beta distributions.

        See: get_policy_output()
        """
        return policy_output[:, 2 : self._len_policy_output_cont : 3]

    def _get_policy_eos_logit(
        self, policy_output: TensorType["n_states", "policy_output_dim"]
    ) -> TensorType["n_states", "1"]:
        """
        Reduces a given policy output to the part corresponding to the logit of the
        Bernoulli distribution to model the EOS action.

        See: get_policy_output()
        """
        return policy_output[:, -1]

    def _get_policy_source_logit(
        self, policy_output: TensorType["n_states", "policy_output_dim"]
    ) -> TensorType["n_states", "1"]:
        """
        Reduces a given policy output to the part corresponding to the logit of the
        Bernoulli distribution to model the back-to-source action.

        See: get_policy_output()
        """
        return policy_output[:, -2]

    def get_mask_invalid_actions_forward(
        self,
        state: Optional[List] = None,
        done: Optional[bool] = None,
    ) -> List:
        """
        The action space is continuous, thus the mask is not only of invalid actions as
        in discrete environments, but also an indicator of "special cases", for example
        states from which only certain actions are possible.

        The values of True/False intend to approximately stick to the semantics in
        discrete environments, where the mask is of "invalid" actions, but it is
        important to note that a direct interpretation in this sense does not always
        apply.

        For example, the mask values of special cases are True if the special cases they
        refer to are "invalid". In other words, the values are False if the state has
        the special case.

        The forward mask has the following structure:

        - 0 : whether a continuous action is invalid. True if the value at any
          dimension is larger than 1 - min_incr, or if done is True. False otherwise.
        - 1 : special case when the state is the source state. False when the state is
          the source state, True otherwise.
        - 2 : whether EOS action is invalid. EOS is valid from any state, except the
          source state or if done is True.
        - -n_dim: : dimensions that should be ignored when sampling actions or
          computing logprobs. This can be used for trajectories that may have
          multiple dimensions coupled or fixed. For each dimension, True if ignored,
          False, otherwise.
        """
        state = self._get_state(state)
        done = self._get_done(done)
        # If done, the entire mask is True (all actions are "invalid" and no special
        # cases)
        if done:
            return [True] * self.mask_dim
        mask = [False] * self.mask_dim_base + self.ignored_dims
        # If the state is the source state, EOS is invalid
        if self._get_effective_dims(state) == self._get_effective_dims(self.source):
            mask[2] = True
        # If the state is not the source, indicate not special case (True)
        else:
            mask[1] = True
        # If the value of any dimension is greater than 1 - min_incr, then continuous
        # actions are invalid (True).
        if any([s > 1 - self.min_incr for s in self._get_effective_dims(state)]):
            mask[0] = True
        return mask

    def get_mask_invalid_actions_backward(self, state=None, done=None, parents_a=None):
        """
        The action space is continuous, thus the mask is not only of invalid actions as
        in discrete environments, but also an indicator of "special cases", for example
        states from which only certain actions are possible.

        In order to approximately stick to the semantics in discrete environments,
        where the mask is of "invalid" actions, that is the value is True if an action
        is invalid, the mask values of special cases are True if the special cases they
        refer to are "invalid". In other words, the values are False if the state has
        the special case.

        The backward mask has the following structure:

        - 0 : whether a continuous action is invalid. True if the value at any
          dimension is smaller than min_incr, or if done is True. False otherwise.
        - 1 : special case when back-to-source action is the only possible action.
          False if any dimension is smaller than min_incr, True otherwise.
        - 2 : whether EOS action is invalid. False only if done is True, True
          (invalid) otherwise.
        - -n_dim: : dimensions that should be ignored when sampling actions or
          computing logprobs. this can be used for trajectories that may have
          multiple dimensions coupled or fixed. for each dimension, true if ignored,
          false, otherwise. By default, no dimension is ignored.
        """
        state = self._get_state(state)
        done = self._get_done(done)
        mask = [True] * self.mask_dim_base + self.ignored_dims
        # If the state is the source state, entire mask is True
        if self._get_effective_dims(state) == self._get_effective_dims(self.source):
            return mask
        # If done, only valid action is EOS.
        if done:
            mask[2] = False
            return mask
        # If any dimension is smaller than m, then back-to-source action is the only
        # possible actiona.
        if any([s < self.min_incr for s in self._get_effective_dims(state)]):
            mask[1] = False
            return mask
        # Otherwise, continuous actions are valid
        mask[0] = False
        return mask

    def get_parents(
        self, state: List = None, done: bool = None, action: Tuple[int, float] = None
    ) -> Tuple[List[List], List[Tuple[int, float]]]:
        """
        Defined only because it is required. A ContinuousEnv should be created to avoid
        this issue.
        """
        pass

    def relative_to_absolute_increments(
        self,
        states: TensorType["n_states", "n_dim"],
        increments_rel: TensorType["n_states", "n_dim"],
        is_backward: bool,
    ):
        """
        Returns a batch of absolute increments (actions) given a batch of states,
        relative increments and minimum_increments.

        Given a dimension value x, a relative increment r, and a minimum increment m,
        then the absolute increment a is given by:

        Forward:

        a = m + r * (1 - x - m)

        Backward:

        a = m + r * (x - m)
        """
        min_increments = torch.full_like(
            increments_rel, self.min_incr, dtype=self.float, device=self.device
        )
        if is_backward:
            return min_increments + increments_rel * (states - min_increments)
        else:
            return min_increments + increments_rel * (1.0 - states - min_increments)

    def absolute_to_relative_increments(
        self,
        states: TensorType["n_states", "n_dim"],
        increments_abs: TensorType["n_states", "n_dim"],
        is_backward: bool,
    ):
        """
        Returns a batch of relative increments (as sampled by the Beta distributions)
        given a batch of states, absolute increments (actions) and minimum_increments.

        Given a dimension value x, an absolute increment a, and a minimum increment m,
        then the relative increment r is given by:

        Forward:

        r = (a - m) / (1 - x - m)

        Backward:

        r = (a - m) / (x - m)
        """
        min_increments = torch.full_like(
            increments_abs, self.min_incr, dtype=self.float, device=self.device
        )
        if is_backward:
            return (increments_abs - min_increments) / (states - min_increments)
        else:
            return (increments_abs - min_increments) / (1.0 - states - min_increments)

    @staticmethod
    def _get_beta_params_from_mean_variance(
        mean: TensorType["n_states", "n_dim_x_n_comp"],
        variance: TensorType["n_states", "n_dim_x_n_comp"],
    ) -> Tuple[
        TensorType["n_states", "n_dim_x_n_comp"],
        TensorType["n_states", "n_dim_x_n_comp"],
    ]:
        """
        Calculates the alpha and beta parameters of a Beta distribution from the mean
        and variance.

        The method operates on tensors containing a batch of means and variances.

        Args
        ----
        mean : tensor
            A batch of means.

        variance : tensor
            A batch of variances.

        Returns
        -------
        alpha : tensor
            The alpha parameters for the Beta distributions as a function of the mean
            and variances.

        beta : tensor
            The beta parameters for the Beta distributions as a function of the mean
            and variances.
        """
        one_minus_mean = 1.0 - mean
        beta = one_minus_mean * (mean * one_minus_mean - variance) / variance
        alpha = (mean * beta) / one_minus_mean
        return alpha, beta

    def _make_increments_distribution(
        self,
        policy_outputs: TensorType["n_states", "policy_output_dim"],
    ) -> MixtureSameFamily:
        mix_logits = self._get_policy_betas_weights(policy_outputs).reshape(
            -1, self.n_dim, self.n_comp
        )
        mix = Categorical(logits=mix_logits)
        alphas = self._get_policy_betas_alpha(policy_outputs).reshape(
            -1, self.n_dim, self.n_comp
        )
        alphas = self.beta_params_max * torch.sigmoid(alphas) + self.beta_params_min
        betas = self._get_policy_betas_beta(policy_outputs).reshape(
            -1, self.n_dim, self.n_comp
        )
        betas = self.beta_params_max * torch.sigmoid(betas) + self.beta_params_min
        beta_distr = Beta(alphas, betas)
        return MixtureSameFamily(mix, beta_distr)

    def _mask_ignored_dimensions(
        self,
        mask: TensorType["n_states", "policy_outputs_dim"],
        tensor_to_mask: TensorType["n_states", "n_dim"],
    ) -> MixtureSameFamily:
        """
        Makes the actions, logprobs or log jacobian entries of ignored dimensions zero.

        Since the shape of all the tensor of actions, the logprobs of increments and
        the log of the diagonal of the Jacobian must be the same, this method makes no
        distiction between for simplicity.

        Args
        ----
        mask : tensor
            Boolean mask indicating (True) which dimensions should be set to zero.

        tensor_to_mask : tensor
            Tensor to be modified. It may be a tensor of actions, of logprobs of
            increments or the log of the diagonal of the Jacobian.
        """
        is_ignored_dim = mask[:, -self.n_dim :]
        if torch.any(is_ignored_dim):
            shape_orig = tensor_to_mask.shape
            tensor_to_mask[is_ignored_dim] = 0.0
            tensor_to_mask = tensor_to_mask.reshape(shape_orig)
        return tensor_to_mask

    def sample_actions_batch(
        self,
        policy_outputs: TensorType["n_states", "policy_output_dim"],
        mask: Optional[TensorType["n_states", "mask_dim"]] = None,
        states_from: List = None,
        is_backward: Optional[bool] = False,
        sampling_method: Optional[str] = "policy",
        temperature_logits: Optional[float] = 1.0,
        max_sampling_attempts: Optional[int] = 10,
    ) -> Tuple[List[Tuple], TensorType["n_states"]]:
        """
        Samples a batch of actions from a batch of policy outputs.
        """
        if not is_backward:
            return self._sample_actions_batch_forward(
                policy_outputs, mask, states_from, sampling_method, temperature_logits
            )
        else:
            return self._sample_actions_batch_backward(
                policy_outputs, mask, states_from, sampling_method, temperature_logits
            )

    def _sample_actions_batch_forward(
        self,
        policy_outputs: TensorType["n_states", "policy_output_dim"],
        mask: Optional[TensorType["n_states", "mask_dim"]] = None,
        states_from: List = None,
        sampling_method: Optional[str] = "policy",
        temperature_logits: Optional[float] = 1.0,
        max_sampling_attempts: Optional[int] = 10,
    ) -> Tuple[List[Tuple], TensorType["n_states"]]:
        """
        Samples a a batch of forward actions from a batch of policy outputs.

        An action indicates, for each dimension, the absolute increment of the
        dimension value. However, in order to ensure that trajectories have finite
        length, increments must have a minumum increment (self.min_incr) except if the
        originating state is the source state (special case, see
        get_mask_invalid_actions_forward()). Furthermore, absolute increments must also
        be smaller than the distance from the dimension value to the edge of the cube
        (1.0). In order to accomodate these constraints, first relative
        increments (in [0, 1]) are sampled from a (mixture of) Beta distribution(s),
        where 0.0 indicates an absolute increment of min_incr and 1.0 indicates an
        absolute increment of 1 - x + min_incr (going to the edge).

        Therefore, given a dimension value x, a relative increment r, a minimum
        increment m and a maximum value 1, the absolute increment a is given by:

        a = m + r * (1 - x - m)

        The continuous distribution to sample the continuous action described above
        must be mixed with the discrete distribution to model the sampling of the EOS
        action. The EOS action can be sampled from any state except from the source
        state or whether the trajectory is done. That the EOS action is invalid is
        indicated by mask[-1] being False.

        Finally, regarding the constraints on the increments, the following special
        cases are taken into account:

        - The originating state is the source state: in this case, the minimum
          increment is 0.0 instead of self.min_incr. This is to ensure that the entire
          state space can be reached. This is indicated by mask[-2] being False.
        - The value at any dimension is at a distance from the cube edge smaller than the
          minimum increment (x > 1 - m). In this case, only EOS is valid.
          This is indicated by mask[0] being True (continuous actions are invalid).
        """
        # Initialize variables
        n_states = policy_outputs.shape[0]
        states_from_tensor = tfloat(
            states_from, float_type=self.float, device=self.device
        )
        is_eos = torch.zeros(n_states, dtype=torch.bool, device=self.device)
        # Determine source states
        is_source = ~mask[:, 1]
        # EOS is the only possible action if continuous actions are invalid (mask[0] is
        # True)
        is_eos_forced = mask[:, 0]
        is_eos[is_eos_forced] = True
        # Ensure that is_eos_forced does not include any source state
        assert not torch.any(torch.logical_and(is_source, is_eos_forced))
        # Sample EOS from Bernoulli distribution
        do_eos = torch.logical_and(~is_source, ~is_eos_forced)
        if torch.any(do_eos):
            is_eos_sampled = torch.zeros_like(do_eos)
            logits_eos = self._get_policy_eos_logit(policy_outputs)[do_eos]
            distr_eos = Bernoulli(logits=logits_eos)
            is_eos_sampled[do_eos] = tbool(distr_eos.sample(), device=self.device)
            is_eos[is_eos_sampled] = True
        # Sample (relative) increments if EOS is not the (sampled or forced) action
        do_increments = ~is_eos
        if torch.any(do_increments):
            if sampling_method == "uniform":
                raise NotImplementedError()
            elif sampling_method == "policy":
                distr_increments = self._make_increments_distribution(
                    policy_outputs[do_increments]
                )
            # Shape of increments: [n_do_increments, n_dim]
            increments = distr_increments.sample()
            # Compute absolute increments from sampled relative increments if state is
            # not source
            is_relative = ~is_source[do_increments]
            states_from_rel = tfloat(
                states_from_tensor[do_increments],
                float_type=self.float,
                device=self.device,
            )[is_relative]
            increments[is_relative] = self.relative_to_absolute_increments(
                states_from_rel,
                increments[is_relative],
                is_backward=False,
            )
        # Build actions
        actions_tensor = torch.full(
            (n_states, self.n_dim + 1), torch.inf, dtype=self.float, device=self.device
        )
        if torch.any(do_increments):
            # Make increments of ignored dimensions zero
            increments = self._mask_ignored_dimensions(mask[do_increments], increments)
            # Add dimension is_source and add to actions tensor
            actions_tensor[do_increments] = torch.cat(
                (increments, torch.zeros((increments.shape[0], 1))), dim=1
            )
        actions_tensor[is_source, -1] = 1
        actions = [tuple(a.tolist()) for a in actions_tensor]
        return actions, None

    def _sample_actions_batch_backward(
        self,
        policy_outputs: TensorType["n_states", "policy_output_dim"],
        mask: Optional[TensorType["n_states", "mask_dim"]] = None,
        states_from: List = None,
        sampling_method: Optional[str] = "policy",
        temperature_logits: Optional[float] = 1.0,
        max_sampling_attempts: Optional[int] = 10,
    ) -> Tuple[List[Tuple], TensorType["n_states"]]:
        """
        Samples a a batch of backward actions from a batch of policy outputs.

        An action indicates, for each dimension, the absolute increment of the
        dimension value. However, in order to ensure that trajectories have finite
        length, increments must have a minumum increment (self.min_incr). Furthermore,
        absolute increments must also be smaller than the distance from the dimension
        value to the edge of the cube. In order to accomodate these constraints, first
        relative increments (in [0, 1]) are sampled from a (mixture of) Beta
        distribution(s), where 0.0 indicates an absolute increment of min_incr and 1.0
        indicates an absolute increment of x (going back to the source).

        Therefore, given a dimension value x, a relative increment r, a minimum
        increment m and a maximum value 1, the absolute increment a is given by:

        a = m + r * (x - m)

        The continuous distribution to sample the continuous action described above
        must be mixed with the discrete distribution to model the sampling of the back
        to source (BTS) action. While the BTS action is also a continuous action, it
        needs to be modelled with a (discrete) Bernoulli distribution in order to
        ensure that this action has positive likelihood.

        Finally, regarding the constraints on the increments, the special case where
        the trajectory is done and the only possible action is EOS, is also taken into
        account.
        """
        # Initialize variables
        n_states = policy_outputs.shape[0]
        is_bts = torch.zeros(n_states, dtype=torch.bool, device=self.device)
        # EOS is the only possible action only if done is True (mask[2] is False)
        is_eos = ~mask[:, 2]
        # Back-to-source (BTS) is the only possible action if mask[1] is False
        is_bts_forced = ~mask[:, 1]
        is_bts[is_bts_forced] = True
        # Sample BTS from Bernoulli distribution
        do_bts = torch.logical_and(~is_bts_forced, ~is_eos)
        if torch.any(do_bts):
            is_bts_sampled = torch.zeros_like(do_bts)
            logits_bts = self._get_policy_source_logit(policy_outputs)[do_bts]
            distr_bts = Bernoulli(logits=logits_bts)
            is_bts_sampled[do_bts] = tbool(distr_bts.sample(), device=self.device)
            is_bts[is_bts_sampled] = True
        # Sample relative increments if actions are neither BTS nor EOS
        do_increments = torch.logical_and(~is_bts, ~is_eos)
        if torch.any(do_increments):
            if sampling_method == "uniform":
                raise NotImplementedError()
            elif sampling_method == "policy":
                distr_increments = self._make_increments_distribution(
                    policy_outputs[do_increments]
                )
            # Shape of increments_rel: [n_do_increments, n_dim]
            increments = distr_increments.sample()
            # Compute absolute increments from all sampled relative increments
            states_from_rel = tfloat(
                states_from, float_type=self.float, device=self.device
            )[do_increments]
            increments = self.relative_to_absolute_increments(
                states_from_rel,
                increments,
                is_backward=True,
            )
        # Build actions
        actions_tensor = torch.zeros(
            (n_states, self.n_dim + 1), dtype=self.float, device=self.device
        )
        actions_tensor[is_eos] = tfloat(
            self.eos, float_type=self.float, device=self.device
        )
        if torch.any(do_increments):
            # Make increments of ignored dimensions zero
            increments = self._mask_ignored_dimensions(mask[do_increments], increments)
            # Add dimension is_source and add to actions tensor
            actions_tensor[do_increments] = torch.cat(
                (increments, torch.zeros((increments.shape[0], 1))), dim=1
            )
        if torch.any(is_bts):
            # BTS actions are equal to the originating states
            actions_bts = tfloat(
                states_from, float_type=self.float, device=self.device
            )[is_bts]
            actions_bts = torch.cat(
                (actions_bts, torch.ones((actions_bts.shape[0], 1))), dim=1
            )
            actions_tensor[is_bts] = actions_bts
            # Make ignored dimensions zero
            actions_tensor[is_bts, :-1] = self._mask_ignored_dimensions(
                mask[is_bts], actions_tensor[is_bts, :-1]
            )
        actions = [tuple(a.tolist()) for a in actions_tensor]
        return actions, None

    def get_logprobs(
        self,
        policy_outputs: TensorType["n_states", "policy_output_dim"],
        actions: TensorType["n_states", "actions_dim"],
        mask: TensorType["n_states", "mask_dim"],
        states_from: List,
        is_backward: bool,
    ) -> TensorType["batch_size"]:
        """
        Computes log probabilities of actions given policy outputs and actions.

        Args
        ----
        policy_outputs : tensor
            The output of the GFlowNet policy model.

        mask : tensor
            The mask containing information about invalid actions and special cases.

        actions : tensor
            The actions (absolute increments) from each state in the batch for which to
            compute the log probability.

        states_from : tensor
            The states originating the actions, in GFlowNet format. They are required
            so as to compute the relative increments and the Jacobian.

        is_backward : bool
            True if the actions are backward, False if the actions are forward
            (default). Required, since the computation for forward and backward actions
            is different.
        """
        if is_backward:
            return self._get_logprobs_backward(
                policy_outputs, actions, mask, states_from
            )
        else:
            return self._get_logprobs_forward(
                policy_outputs, actions, mask, states_from
            )

    def _get_logprobs_forward(
        self,
        policy_outputs: TensorType["n_states", "policy_output_dim"],
        actions: TensorType["n_states", "actions_dim"],
        mask: TensorType["n_states", "3"],
        states_from: List,
    ) -> TensorType["batch_size"]:
        """
        Computes log probabilities of forward actions.
        """
        # Initialize variables
        n_states = policy_outputs.shape[0]
        states_from_tensor = tfloat(
            states_from, float_type=self.float, device=self.device
        )
        is_eos = torch.zeros(n_states, dtype=torch.bool, device=self.device)
        logprobs_eos = torch.zeros(n_states, dtype=self.float, device=self.device)
        logprobs_increments_rel = torch.zeros(
            (n_states, self.n_dim), dtype=self.float, device=self.device
        )
        log_jacobian_diag = torch.zeros(
            (n_states, self.n_dim), device=self.device, dtype=self.float
        )
        eos_tensor = tfloat(self.eos, float_type=self.float, device=self.device)
        # Determine source states
        is_source = ~mask[:, 1]
        # EOS is the only possible action if continuous actions are invalid (mask[0] is
        # True)
        is_eos_forced = mask[:, 0]
        is_eos[is_eos_forced] = True
        # Ensure that is_eos_forced does not include any source state
        assert not torch.any(torch.logical_and(is_source, is_eos_forced))
        # Get sampled EOS actions and get log probs from Bernoulli distribution
        do_eos = torch.logical_and(~is_source, ~is_eos_forced)
        if torch.any(do_eos):
            is_eos_sampled = torch.zeros_like(do_eos)
            is_eos_sampled[do_eos] = torch.all(actions[do_eos] == eos_tensor, dim=1)
            is_eos[is_eos_sampled] = True
            logits_eos = self._get_policy_eos_logit(policy_outputs)[do_eos]
            distr_eos = Bernoulli(logits=logits_eos)
            logprobs_eos[do_eos] = distr_eos.log_prob(
                is_eos_sampled[do_eos].to(self.float)
            )
        # Get log probs of relative increments if EOS was not the sampled or forced
        # action
        do_increments = ~is_eos
        if torch.any(do_increments):
            # Get absolute increments
            increments = actions[do_increments, :-1]
            # Make sure increments are finite
            assert torch.any(torch.isfinite(increments))
            # Compute relative increments from absolute increments if state is not
            # source
            is_relative = ~is_source[do_increments]
            if torch.any(is_relative):
                states_from_rel = tfloat(
                    states_from_tensor[do_increments],
                    float_type=self.float,
                    device=self.device,
                )[is_relative]
                increments[is_relative] = self.absolute_to_relative_increments(
                    states_from_rel,
                    increments[is_relative],
                    is_backward=False,
                )
            # Compute diagonal of the Jacobian (see _get_jacobian_diag()) if state is
            # not source
            is_relative = torch.logical_and(do_increments, ~is_source)
            if torch.any(is_relative):
                log_jacobian_diag[is_relative] = torch.log(
                    self._get_jacobian_diag(
                        states_from_rel,
                        is_backward=False,
                    )
                )
            # Make ignored dimensions zero
            log_jacobian_diag = self._mask_ignored_dimensions(mask, log_jacobian_diag)
            # Get logprobs
            distr_increments = self._make_increments_distribution(
                policy_outputs[do_increments]
            )
            # Clamp because increments of 0.0 or 1.0 would yield nan
            logprobs_increments_rel[do_increments] = distr_increments.log_prob(
                torch.clamp(increments, min=self.epsilon, max=(1 - self.epsilon))
            )
            # Make ignored dimensions zero
            logprobs_increments_rel = self._mask_ignored_dimensions(
                mask, logprobs_increments_rel
            )
        # Sum log Jacobian across dimensions
        log_det_jacobian = torch.sum(log_jacobian_diag, dim=1)
        # Compute combined probabilities
        sumlogprobs_increments = logprobs_increments_rel.sum(axis=1)
        logprobs = logprobs_eos + sumlogprobs_increments + log_det_jacobian
        return logprobs

    def _get_logprobs_backward(
        self,
        policy_outputs: TensorType["n_states", "policy_output_dim"],
        actions: TensorType["n_states", "actions_dim"],
        mask: TensorType["n_states", "3"],
        states_from: List,
    ) -> TensorType["batch_size"]:
        """
        Computes log probabilities of backward actions.
        """
        # Initialize variables
        n_states = policy_outputs.shape[0]
        states_from_tensor = tfloat(
            states_from, float_type=self.float, device=self.device
        )
        is_bts = torch.zeros(n_states, dtype=torch.bool, device=self.device)
        logprobs_bts = torch.zeros(n_states, dtype=self.float, device=self.device)
        logprobs_increments_rel = torch.zeros(
            (n_states, self.n_dim), dtype=self.float, device=self.device
        )
        log_jacobian_diag = torch.zeros(
            (n_states, self.n_dim), device=self.device, dtype=self.float
        )
        # EOS is the only possible action only if done is True (mask[2] is False)
        is_eos = ~mask[:, 2]
        # Back-to-source (BTS) is the only possible action if mask[1] is False
        is_bts_forced = ~mask[:, 1]
        is_bts[is_bts_forced] = True
        # Get sampled BTS actions and get log probs from Bernoulli distribution
        do_bts = torch.logical_and(~is_bts_forced, ~is_eos)
        if torch.any(do_bts):
            # BTS actions are equal to the originating states
            is_bts_sampled = torch.zeros_like(do_bts)
            is_bts_sampled[do_bts] = torch.all(
                actions[do_bts, :-1] == states_from_tensor[do_bts], dim=1
            )
            is_bts[is_bts_sampled] = True
            logits_bts = self._get_policy_source_logit(policy_outputs)[do_bts]
            distr_bts = Bernoulli(logits=logits_bts)
            logprobs_bts[do_bts] = distr_bts.log_prob(
                is_bts_sampled[do_bts].to(self.float)
            )
        # Get log probs of relative increments if actions were neither BTS nor EOS
        do_increments = torch.logical_and(~is_bts, ~is_eos)
        if torch.any(do_increments):
            # Get absolute increments
            increments = actions[do_increments, :-1]
            # Make sure increments are finite
            assert torch.any(torch.isfinite(increments))
            # Compute absolute increments from all sampled relative increments
            increments = self.absolute_to_relative_increments(
                states_from_tensor[do_increments],
                increments,
                is_backward=True,
            )
            # Compute diagonal of the Jacobian (see _get_jacobian_diag())
            log_jacobian_diag[do_increments] = torch.log(
                self._get_jacobian_diag(
                    states_from_tensor[do_increments],
                    is_backward=True,
                )
            )
            # Make ignored dimensions zero
            log_jacobian_diag = self._mask_ignored_dimensions(mask, log_jacobian_diag)
            # Get logprobs
            distr_increments = self._make_increments_distribution(
                policy_outputs[do_increments]
            )
            # Clamp because increments of 0.0 or 1.0 would yield nan
            logprobs_increments_rel[do_increments] = distr_increments.log_prob(
                torch.clamp(increments, min=self.epsilon, max=(1 - self.epsilon))
            )
            # Make ignored dimensions zero
            logprobs_increments_rel = self._mask_ignored_dimensions(
                mask, logprobs_increments_rel
            )
        # Sum log Jacobian across dimensions
        log_det_jacobian = torch.sum(log_jacobian_diag, dim=1)
        # Compute combined probabilities
        sumlogprobs_increments = logprobs_increments_rel.sum(axis=1)
        logprobs = logprobs_bts + sumlogprobs_increments + log_det_jacobian
        # Ensure that logprobs of forced EOS are 0
        logprobs[is_eos] = 0.0
        return logprobs

    def _get_jacobian_diag(
        self,
        states_from: TensorType["n_states", "n_dim"],
        is_backward: bool,
    ):
        """
        Computes the diagonal of the Jacobian of the sampled actions with respect to
        the target states.

        Forward: the sampled variables are the relative increments r_f and the state
        updates (s -> s') are:

        s' = s + m + r_f(1 - s - m)
        r_f = (s' - s - m) / (1 - s - m)

        Therefore, the derivative of r_f wrt to s' is

        dr_f/ds' = 1 / (1 - s - m)

        Backward: the sampled variables are the relative decrements r_b and the state
        updates (s' -> s) are:

        s = s' - m - r_b(s' - m)
        r_b = (s' - s - m) / (s' - m)

        Therefore, the derivative of r_b wrt to s is

        dr_b/ds = -1 / (s' - m)

        We take the absolute value of the derivative (Jacobian).

        The derivatives of the components of r with respect to dimensions of s or s'
        other than itself are zero. Therefore, the Jacobian is diagonal and the
        determinant is the product of the diagonal.
        """
        min_increments = torch.full_like(
            states_from, self.min_incr, dtype=self.float, device=self.device
        )
        if is_backward:
            return 1.0 / ((states_from - min_increments))
        else:
            return 1.0 / ((1.0 - states_from - min_increments))

    def _step(
        self,
        action: Tuple[float],
        backward: bool,
    ) -> Tuple[List[float], Tuple[float], bool]:
        """
        Updates self.state given a non-EOS action. This method is called by both step()
        and step_backwards(), with the corresponding value of argument backward.

        Args
        ----
        action : tuple
            Action to be executed. An action is a tuple of length n_dim, with the
            absolute increment for each dimension.

        backward : bool
            If True, perform backward step. Otherwise (default), perform forward step.

        Returns
        -------
        self.state : list
            The sequence after executing the action

        action : int
            Action executed

        valid : bool
            False, if the action is not allowed for the current state, e.g. stop at the
            root state
        """
        # If forward action is from source, initialize state to all zeros.
        if not backward and action[-1] == 1 and self.state == self.source:
            state = [0.0 for _ in range(self.n_dim)]
        else:
            assert action[-1] == 0
            state = copy(self.state)
        # Increment dimensions
        for dim, incr in enumerate(action[:-1]):
            if backward:
                state[dim] -= incr
            else:
                state[dim] += incr

        # If state is out of bounds, return invalid
        effective_dims = self._get_effective_dims(state)
        if any([s > 1.0 for s in effective_dims]) or any(
            [s < 0.0 for s in effective_dims]
        ):
            warnings.warn(
                f"""
                State is out of cube bounds.
                \nCurrent state:\n{self.state}\nAction:\n{action}\nNext state: {state}
                """
            )
            return self.state, action, False

        # Otherwise, set self.state as the udpated state and return valid.
        self.n_actions += 1
        self.state = state
        return self.state, action, True

    # TODO: make generic for continuous environments?
    def step(self, action: Tuple[float]) -> Tuple[List[float], Tuple[int, float], bool]:
        """
        Executes step given an action. An action is the absolute increment of each
        dimension.

        Args
        ----
        action : tuple
            Action to be executed. An action is a tuple of length n_dim, with the
            absolute increment for each dimension.

        Returns
        -------
        self.state : list
            The sequence after executing the action

        action : int
            Action executed

        valid : bool
            False, if the action is not allowed for the current state, e.g. stop at the
            root state
        """
        if self.done:
            return self.state, action, False
        if action == self.eos:
            assert self._get_effective_dims(self.state) != self._get_effective_dims(
                self.source
            )
            self.done = True
            self.n_actions += 1
            return self.state, self.eos, True
        # Otherwise perform action
        else:
            return self._step(action, backward=False)

    def step_backwards(
        self, action: Tuple[int, float]
    ) -> Tuple[List[float], Tuple[int, float], bool]:
        """
        Executes backward step given an action. An action is the absolute decrement of
        each dimension.

        Args
        ----
        action : tuple
            Action to be executed. An action is a tuple of length n_dim, with the
            absolute decrement for each dimension.

        Returns
        -------
        self.state : list
            The sequence after executing the action

        action : int
            Action executed

        valid : bool
            False, if the action is not allowed for the current state, e.g. stop at the
            root state
        """
        # If done is True, set done to False, increment n_actions and return same state
        if self.done:
            assert action == self.eos
            self.done = False
            self.n_actions += 1
            return self.state, action, True
        assert action != self.eos
        # If action is BTS, set source state
        if action[-1] == 1 and self.state != self.source:
            self.n_actions += 1
            self.state = self.source
            return self.state, action, True
        # Otherwise perform action
        return self._step(action, backward=True)

    def action2representative(self, action: Tuple) -> Tuple:
        """
        Replaces the continuous values of an action by 0s (the "generic" or
        "representative" action in the first position of the action space), so that
        they can be compared against the action space or a mask.
        """
        return self.action_space[0]

    def get_grid_terminating_states(
        self, n_states: int, kappa: Optional[float] = None
    ) -> List[List]:
        """
        Constructs a grid of terminating states within the range of the hyper-cube.

        Args
        ----
        n_states : int
            Requested number of states. The actual number of states will be rounded up
            such that all dimensions have the same number of states.

        kappa : float
            Small constant indicating the distance to the theoretical limits of the
            cube [0, 1], in order to avoid innacuracies in the computation of the log
            probabilities due to clamping. The grid will thus be in [kappa, 1 -
            kappa]. If None, self.kappa will be used.
        """
        if kappa is None:
            kappa = self.kappa
        n_per_dim = int(np.ceil(n_states ** (1 / self.n_dim)))
        linspaces = [
            np.linspace(kappa, 1.0 - kappa, n_per_dim) for _ in range(self.n_dim)
        ]
        states = list(itertools.product(*linspaces))
        states = [list(el) for el in states]
        return states

    def get_uniform_terminating_states(
        self, n_states: int, seed: int = None, kappa: Optional[float] = None
    ) -> List[List]:
        """
        Constructs a set of terminating states sampled uniformly within the range of
        the hyper-cube.

        Args
        ----
        n_states : int
            Number of states in the returned list.

        kappa : float
            Small constant indicating the distance to the theoretical limits of the
            cube [0, 1], in order to avoid innacuracies in the computation of the log
            probabilities due to clamping. The states will thus be uniformly sampled in
            [kappa, 1 - kappa]. If None, self.kappa will be used.
        """
        if kappa is None:
            kappa = self.kappa
        rng = np.random.default_rng(seed)
        states = rng.uniform(low=kappa, high=1.0 - kappa, size=(n_states, self.n_dim))
        return states.tolist()

    # TODO: make generic for all environments
    def sample_from_reward(
        self, n_samples: int, epsilon=1e-4
    ) -> TensorType["n_samples", "state_dim"]:
        """
        Rejection sampling with proposal the uniform distribution in [0, 1]^n_dim.

        Returns a tensor in GFloNet (state) format.
        """
        samples_final = []
        max_reward = self.proxy2reward(self.proxy.min)
        while len(samples_final) < n_samples:
            samples_uniform = self.states2proxy(
                self.get_uniform_terminating_states(n_samples)
            )
            rewards = self.proxy2reward(self.proxy(samples_uniform))
            mask = (
                torch.rand(n_samples, dtype=self.float, device=self.device)
                * (max_reward + epsilon)
                < rewards
            )
            samples_accepted = samples_uniform[mask]
            samples_final.extend(samples_accepted[-(n_samples - len(samples_final)) :])
        return torch.vstack(samples_final)

    # TODO: make generic for all envs
    def fit_kde(self, samples, kernel="gaussian", bandwidth=0.1):
        return KernelDensity(kernel=kernel, bandwidth=bandwidth).fit(samples)

    def plot_reward_samples(
        self,
        samples,
        alpha=0.5,
        cell_min=-1.0,
        cell_max=1.0,
        dpi=150,
        max_samples=500,
        **kwargs,
    ):
        if self.n_dim != 2:
            return None
        # Sample a grid of points in the state space and obtain the rewards
        x = np.linspace(cell_min, cell_max, 201)
        y = np.linspace(cell_min, cell_max, 201)
        xx, yy = np.meshgrid(x, y)
        X = np.stack([xx, yy], axis=-1)
        states_mesh = torch.tensor(
            X.reshape(-1, 2), device=self.device, dtype=self.float
        )
        rewards = self.proxy2reward(self.proxy(states_mesh))
        # Init figure
        fig, ax = plt.subplots()
        fig.set_dpi(dpi)
        # Plot reward contour
        h = ax.contourf(xx, yy, rewards.reshape(xx.shape).cpu().numpy(), alpha=alpha)
        ax.axis("scaled")
        fig.colorbar(h, ax=ax)
        # Plot samples
        random_indices = np.random.permutation(samples.shape[0])[:max_samples]
        ax.scatter(samples[random_indices, 0], samples[random_indices, 1], alpha=alpha)
        # Figure settings
        ax.grid()
        padding = 0.05 * (cell_max - cell_min)
        ax.set_xlim([cell_min - padding, cell_max + padding])
        ax.set_ylim([cell_min - padding, cell_max + padding])
        plt.tight_layout()
        return fig

    # TODO: make generic for all envs
    def plot_kde(
        self,
        kde,
        alpha=0.5,
        cell_min=-1.0,
        cell_max=1.0,
        dpi=150,
        colorbar=True,
        **kwargs,
    ):
        if self.n_dim != 2:
            return None
        # Sample a grid of points in the state space and score them with the KDE
        x = np.linspace(cell_min, cell_max, 201)
        y = np.linspace(cell_min, cell_max, 201)
        xx, yy = np.meshgrid(x, y)
        X = np.stack([xx, yy], axis=-1)
        Z = np.exp(kde.score_samples(X.reshape(-1, 2))).reshape(xx.shape)
        # Init figure
        fig, ax = plt.subplots()
        fig.set_dpi(dpi)
        # Plot KDE
        h = ax.contourf(xx, yy, Z, alpha=alpha)
        ax.axis("scaled")
        if colorbar:
            fig.colorbar(h, ax=ax)
        ax.set_xticks([])
        ax.set_yticks([])
        for spine in ax.spines.values():
            spine.set_visible(False)
        # Set tight layout
        plt.tight_layout()
        return fig<|MERGE_RESOLUTION|>--- conflicted
+++ resolved
@@ -102,9 +102,6 @@
         self.epsilon = epsilon
         # Small constant to restrict the interval of (test) sets
         self.kappa = kappa
-        # Conversions: only conversions to policy are implemented and the conversion to
-        # proxy format is the same
-        self.states2proxy = self.states2policy
         # Base class init
         super().__init__(
             fixed_distr_params=fixed_distr_params,
@@ -133,11 +130,6 @@
     def get_mask_invalid_actions_backward(self, state=None, done=None, parents_a=None):
         pass
 
-<<<<<<< HEAD
-    def states2policy(
-        self, states: Union[List, TensorType["batch", "state_dim"]]
-    ) -> TensorType["batch", "policy_input_dim"]:
-=======
     def states2proxy(
         self, states: Union[List, TensorType["batch", "state_dim"]]
     ) -> TensorType["batch", "state_dim"]:
@@ -161,7 +153,6 @@
     def states2policy(
         self, states: Union[List, TensorType["batch", "state_dim"]]
     ) -> TensorType["batch", "state_dim"]:
->>>>>>> 16780bc7
         """
         Prepares a batch of states in "environment format" for the policy model: clips
         the states into [0, 1] and maps them to [-1.0, 1.0]
