"""
Classes to represent hyper-cube environments
"""
import itertools
from abc import ABC, abstractmethod
from typing import List, Optional, Tuple

import matplotlib.pyplot as plt
import numpy as np
import numpy.typing as npt
import pandas as pd
import torch
from sklearn.neighbors import KernelDensity
from torch.distributions import Bernoulli, Beta, Categorical, MixtureSameFamily, Uniform
from torchtyping import TensorType

from gflownet.envs.base import GFlowNetEnv


class Cube(GFlowNetEnv, ABC):
    """
    Continuous (hybrid: discrete and continuous) hyper-cube environment (continuous
    version of a hyper-grid) in which the action space consists of the increment of
    dimension d, modelled by a beta distribution.

    The states space is the value of each dimension. If the value of a dimension gets
    larger than max_val, then the trajectory is ended.

    Attributes
    ----------
    n_dim : int
        Dimensionality of the hyper-cube.

    max_val : float
        Max length of the hyper-cube.

    min_incr : float
        Minimum increment in the actions, expressed as the fraction of max_val. This is
        necessary to ensure coverage of the state space.
    """

    def __init__(
        self,
        n_dim: int = 2,
        max_val: float = 1.0,
        min_incr: float = 0.1,
        n_comp: int = 1,
        beta_params_min: float = 0.1,
        beta_params_max: float = 2.0,
        fixed_distr_params: dict = {
            "beta_alpha": 2.0,
            "beta_beta": 5.0,
            "bernoulli_logit": -2.3,
        },
        random_distr_params: dict = {
            "beta_alpha": 1.0,
            "beta_beta": 1.0,
            "bernoulli_logit": -0.693,
        },
        **kwargs,
    ):
        assert n_dim > 0
        assert max_val > 0.0
        assert n_comp > 0
        # Main properties
        self.continuous = True
        self.n_dim = n_dim
        self.eos = self.n_dim
        self.max_val = max_val
        self.min_incr = min_incr * self.max_val
        # Parameters of the policy distribution
        self.n_comp = n_comp
        self.beta_params_min = beta_params_min
        self.beta_params_max = beta_params_max
        # Source state: position 0 at all dimensions
        self.source = [0.0 for _ in range(self.n_dim)]
        # Action from source: (n_dim, 0)
        self.action_source = (self.n_dim, 0)
        # End-of-sequence action: (n_dim + 1, 0)
        self.eos = (self.n_dim + 1, 0)
        # Conversions: only conversions to policy are implemented and the rest are the
        # same
        self.state2proxy = self.state2policy
        self.statebatch2proxy = self.statebatch2policy
        self.statetorch2proxy = self.statetorch2policy
        self.state2oracle = self.state2proxy
        self.statebatch2oracle = self.statebatch2proxy
        self.statetorch2oracle = self.statetorch2proxy
        # Base class init
        super().__init__(
            fixed_distr_params=fixed_distr_params,
            random_distr_params=random_distr_params,
            **kwargs,
        )

    @abstractmethod
    def get_action_space(self):
        pass

    @abstractmethod
    def get_policy_output(self, params: dict) -> TensorType["policy_output_dim"]:
        pass

    @abstractmethod
    def get_mask_invalid_actions_forward(
        self,
        state: Optional[List] = None,
        done: Optional[bool] = None,
    ) -> List:
        pass

    @abstractmethod
    def get_mask_invalid_actions_backward(self, state=None, done=None, parents_a=None):
        pass

    def statetorch2policy(
        self, states: TensorType["batch", "state_dim"] = None
    ) -> TensorType["batch", "policy_input_dim"]:
        """
        Clips the states into [0, max_val] and maps them to [-1.0, 1.0]

        Args
        ----
        state : list
            State
        """
        return 2.0 * torch.clip(states, min=0.0, max=self.max_val) - 1.0

    def statebatch2policy(
        self, states: List[List]
    ) -> TensorType["batch", "state_proxy_dim"]:
        """
        Clips the states into [0, max_val] and maps them to [-1.0, 1.0]

        Args
        ----
        state : list
            State
        """
        return self.statetorch2policy(
            torch.tensor(states, device=self.device, dtype=self.float)
        )

    def state2policy(self, state: List = None) -> List:
        """
        Clips the state into [0, max_val] and maps it to [-1.0, 1.0]
        """
        if state is None:
            state = self.state.copy()
        return [2.0 * min(max(0.0, s), self.max_val) - 1.0 for s in state]

    def state2readable(self, state: List) -> str:
        """
        Converts a state (a list of positions) into a human-readable string
        representing a state.
        """
        return str(state).replace("(", "[").replace(")", "]").replace(",", "")

    def readable2state(self, readable: str) -> List:
        """
        Converts a human-readable string representing a state into a state as a list of
        positions.
        """
        return [el for el in readable.strip("[]").split(" ")]

    @abstractmethod
    def get_parents(
        self, state: List = None, done: bool = None, action: Tuple[int, float] = None
    ) -> Tuple[List[List], List[Tuple[int, float]]]:
        """
        Determines all parents and actions that lead to state.

        Args
        ----
        state : list
            Representation of a state

        done : bool
            Whether the trajectory is done. If None, done is taken from instance.

        action : int
            Last action performed

        Returns
        -------
        parents : list
            List of parents in state format

        actions : list
            List of actions that lead to state for each parent in parents
        """
        pass

    @abstractmethod
    def sample_actions(
        self,
        policy_outputs: TensorType["n_states", "policy_output_dim"],
        sampling_method: str = "policy",
        mask_invalid_actions: TensorType["n_states", "1"] = None,
        temperature_logits: float = 1.0,
        loginf: float = 1000,
    ) -> Tuple[List[Tuple], TensorType["n_states"]]:
        """
        Samples a batch of actions from a batch of policy outputs.
        """
        pass

    def get_logprobs(
        self,
        policy_outputs: TensorType["n_states", "policy_output_dim"],
        is_forward: bool,
        actions: TensorType["n_states", 2],
        states_to: TensorType["n_states", "policy_input_dim"],
        mask_invalid_actions: TensorType["batch_size", "policy_output_dim"] = None,
        loginf: float = 1000,
    ) -> TensorType["batch_size"]:
        """
        Computes log probabilities of actions given policy outputs and actions.
        """
        pass

    def step(
        self, action: Tuple[int, float]
    ) -> Tuple[List[float], Tuple[int, float], bool]:
        """
        Executes step given an action.

        Args
        ----
        action : tuple
            Action to be executed. An action is a tuple with two values:
            (dimension, increment).

        Returns
        -------
        self.state : list
            The sequence after executing the action

        action : int
            Action executed

        valid : bool
            False, if the action is not allowed for the current state, e.g. stop at the
            root state
        """
        pass


class HybridCube(Cube):
    """
    Continuous (hybrid: discrete and continuous) hyper-cube environment (continuous
    version of a hyper-grid) in which the action space consists of the increment of
    dimension d, modelled by a beta distribution.

    The states space is the value of each dimension. If the value of a dimension gets
    larger than max_val, then the trajectory is ended.

    Attributes
    ----------
    n_dim : int
        Dimensionality of the hyper-cube.

    max_val : float
        Max length of the hyper-cube.

    min_incr : float
        Minimum increment in the actions, expressed as the fraction of max_val. This is
        necessary to ensure coverage of the state space.
    """

    def __init__(
        self,
        n_dim: int = 2,
        max_val: float = 1.0,
        min_incr: float = 0.1,
        n_comp: int = 1,
        do_nonzero_source_prob: bool = True,
        fixed_distr_params: dict = {
            "beta_alpha": 2.0,
            "beta_beta": 5.0,
        },
        random_distr_params: dict = {
            "beta_alpha": 1.0,
            "beta_beta": 1.0,
        },
        **kwargs,
    ):
        assert n_dim > 0
        assert max_val > 0.0
        assert n_comp > 0
        # Main properties
        self.continuous = True
        self.n_dim = n_dim
        self.eos = self.n_dim
        self.max_val = max_val
        self.min_incr = min_incr * self.max_val
        # Parameters of fixed policy distribution
        self.n_comp = n_comp
        if do_nonzero_source_prob:
            self.n_params_per_dim = 4
        else:
            self.n_params_per_dim = 3
        # Source state: position 0 at all dimensions
        self.source = [0.0 for _ in range(self.n_dim)]
        # Action from source: (n_dim, 0)
        self.action_source = (self.n_dim, 0)
        # End-of-sequence action: (n_dim + 1, 0)
        self.eos = (self.n_dim + 1, 0)
        # Conversions: only conversions to policy are implemented and the rest are the
        # same
        self.state2proxy = self.state2policy
        self.statebatch2proxy = self.statebatch2policy
        self.statetorch2proxy = self.statetorch2policy
        self.state2oracle = self.state2proxy
        self.statebatch2oracle = self.statebatch2proxy
        self.statetorch2oracle = self.statetorch2proxy
        # Base class init
        super().__init__(
            fixed_distr_params=fixed_distr_params,
            random_distr_params=random_distr_params,
            **kwargs,
        )

    def get_action_space(self):
        """
        Since this is a hybrid (continuous/discrete) environment, this method
        constructs a list with the discrete actions.

        The actions are tuples with two values: (dimension, increment) where dimension
        indicates the index of the dimension on which the action is to be performed and
        increment indicates the increment of the dimension.

        Additionally, there are two special discrete actions:
            - Sample an increment for all dimensions. Only valid from the source state.
            - EOS action

        The (discrete) action space is then one tuple per dimension (with 0 increment),
        plus the EOS action.
        """
        actions = [(d, 0) for d in range(self.n_dim)]
        actions.append(self.action_source)
        actions.append(self.eos)
        return actions

    def get_policy_output(self, params: dict) -> TensorType["policy_output_dim"]:
        """
        Defines the structure of the output of the policy model, from which an
        action is to be determined or sampled, by returning a vector with a fixed
        random policy.

        For each dimension d of the hyper-cube and component c of the mixture, the
        output of the policy should return
          1) the weight of the component in the mixture
          2) the logit(alpha) parameter of the Beta distribution to sample the increment
          3) the logit(beta) parameter of the Beta distribution to sample the increment

        Additionally, the policy output contains one logit per dimension plus one logit
        for the EOS action, for the categorical distribution over dimensions.

        Therefore, the output of the policy model has dimensionality D x C x 3 + D + 1,
        where D is the number of dimensions (self.n_dim) and C is the number of
        components (self.n_comp). The first D + 1 entries in the policy output
        correspond to the categorical logits. Then, the next 3 x C entries in the
        policy output correspond to the first dimension, and so on.
        """
        policy_output = torch.ones(
            self.n_dim * self.n_comp * 3 + self.n_dim + 1,
            device=self.device,
            dtype=self.float,
        )
        policy_output[self.n_dim + 2 :: 3] = params["beta_alpha"]
        policy_output[self.n_dim + 3 :: 3] = params["beta_beta"]
        return policy_output

    def get_mask_invalid_actions_forward(
        self,
        state: Optional[List] = None,
        done: Optional[bool] = None,
    ) -> List:
        """
        Returns a vector with the length of the discrete part of the action space + 1:
        True if action is invalid going forward given the current state, False
        otherwise.

        All discrete actions are valid, including eos, except if the value of any
        dimension has excedded max_val, in which case the only valid action is eos.
        """
        if state is None:
            state = self.state.copy()
        if done is None:
            done = self.done
        if done:
            return [True for _ in range(self.action_space_dim)]
        # If state is source, then next action can only be the action from source.
        if all([s == ss for s in zip(self.state, self.source)]):
            mask = [True for _ in range(self.action_space_dim)]
            mask[-2] = False
        # If the value of any dimension is greater than max_val, then next action can
        # only be EOS.
        elif any([s > self.max_val for s in self.state]):
            mask = [True for _ in range(self.action_space_dim)]
            mask[-1] = False
        else:
            mask = [False for _ in range(self.action_space_dim)]
        return mask

    def get_mask_invalid_actions_backward(self, state=None, done=None, parents_a=None):
        """
        Returns a vector with the length of the discrete part of the action space + 1:
        True if action is invalid going backward given the current state, False
        otherwise.

        The backward mask has the following structure:

        - 0:n_dim : whether keeping a dimension as is, that is sampling a decrement of
          0, can have zero probability. True if the value at the dimension is smaller
          than or equal to 1 - min_incr.
        - n_dim : whether going to source is invalid. Always valid, hence always False,
          except if done.
        - n_dim + 1 : whether sampling EOS is invalid. Only valid if done.
        """
        if state is None:
            state = self.state.copy()
        if done is None:
            done = self.done
        mask_dim = self.n_dim + 2
        # If done, only valid action is EOS.
        if done:
            mask = [True for _ in range(mask_dim)]
            mask[-1] = False
        mask = [True for _ in range(mask_dim)]
        mask[-2] = False
        # Dimensions whose value is greater than 1 - min_incr must have non-zero
        # probability of sampling a decrement of exactly zero.
        for dim, s in enumerate(state):
            if s > 1 - self.min_incr:
                mask[dim] = False
        return mask

    def get_parents(
        self, state: List = None, done: bool = None, action: Tuple[int, float] = None
    ) -> Tuple[List[List], List[Tuple[int, float]]]:
        """
        Determines all parents and actions that lead to state.

        Args
        ----
        state : list
            Representation of a state

        done : bool
            Whether the trajectory is done. If None, done is taken from instance.

        action : int
            Last action performed

        Returns
        -------
        parents : list
            List of parents in state format

        actions : list
            List of actions that lead to state for each parent in parents
        """
        if state is None:
            state = self.state.copy()
        if done is None:
            done = self.done
        if done:
            return [state], [self.eos]
        # If source state
        elif state[-1] == 0:
            return [], []
        else:
            dim, incr = action
            state[dim] -= incr
            parents = [state]
            return parents, [action]

    def sample_actions(
        self,
        policy_outputs: TensorType["n_states", "policy_output_dim"],
        sampling_method: str = "policy",
        mask_invalid_actions: TensorType["n_states", "1"] = None,
        temperature_logits: float = 1.0,
        loginf: float = 1000,
    ) -> Tuple[List[Tuple], TensorType["n_states"]]:
        """
        Samples a batch of actions from a batch of policy outputs.
        """
        device = policy_outputs.device
        n_states = policy_outputs.shape[0]
        ns_range = torch.arange(n_states).to(device)
        # Sample dimensions
        if sampling_method == "uniform":
            logits_dims = torch.ones(n_states, self.policy_output_dim).to(device)
        elif sampling_method == "policy":
            logits_dims = policy_outputs[:, 0 : self.n_dim + 1]
            logits_dims /= temperature_logits
        if mask_invalid_actions is not None:
            logits_dims[mask_invalid_actions] = -loginf
        dimensions = Categorical(logits=logits_dims).sample()
        logprobs_dim = self.logsoftmax(logits_dims)[ns_range, dimensions]
        # Sample increments
        ns_range_noeos = ns_range[dimensions != self.eos[0]]
        dimensions_noeos = dimensions[dimensions != self.eos[0]]
        increments = torch.zeros(n_states).to(device)
        logprobs_increments = torch.zeros(n_states).to(device)
        if len(dimensions_noeos) > 0:
            if sampling_method == "uniform":
                distr_increments = Uniform(
                    torch.zeros(len(ns_range_noeos)),
                    self.max_val * torch.ones(len(ns_range_noeos)),
                )
            elif sampling_method == "policy":
                alphas = policy_outputs[:, self.n_dim + 2 :: 3][
                    ns_range_noeos, dimensions_noeos
                ]
                betas = policy_outputs[:, self.n_dim + 3 :: 3][
                    ns_range_noeos, dimensions_noeos
                ]
                distr_increments = Beta(torch.exp(alphas), torch.exp(betas))
            increments[ns_range_noeos] = distr_increments.sample()
            logprobs_increments[ns_range_noeos] = distr_increments.log_prob(
                increments[ns_range_noeos]
            )
            # Apply minimum increment
            increments[ns_range_noeos] = torch.min(
                increments[ns_range_noeos],
                self.min_incr * torch.ones(ns_range_noeos.shape[0]),
            )
        # Combined probabilities
        logprobs = logprobs_dim + logprobs_increments
        # Build actions
        actions = [
            (dimension, incr)
            for dimension, incr in zip(dimensions.tolist(), increments.tolist())
        ]
        return actions, logprobs

    def get_logprobs(
        self,
        policy_outputs: TensorType["n_states", "policy_output_dim"],
        is_forward: bool,
        actions: TensorType["n_states", 2],
        states_to: TensorType["n_states", "policy_input_dim"],
        mask_invalid_actions: TensorType["batch_size", "policy_output_dim"] = None,
        loginf: float = 1000,
    ) -> TensorType["batch_size"]:
        """
        Computes log probabilities of actions given policy outputs and actions.
        """
        device = policy_outputs.device
        dimensions, steps = zip(*actions)
        dimensions = torch.LongTensor([d.long() for d in dimensions]).to(device)
        steps = torch.FloatTensor(steps).to(device)
        n_states = policy_outputs.shape[0]
        ns_range = torch.arange(n_states).to(device)
        # Dimensions
        logits_dims = policy_outputs[:, 0::3]
        if mask_invalid_actions is not None:
            logits_dims[mask_invalid_actions] = -loginf
        logprobs_dim = self.logsoftmax(logits_dims)[ns_range, dimensions]
        # Steps
        ns_range_noeos = ns_range[dimensions != self.eos]
        dimensions_noeos = dimensions[dimensions != self.eos]
        logprobs_steps = torch.zeros(n_states).to(device)
        if len(dimensions_noeos) > 0:
            alphas = policy_outputs[:, 1::3][ns_range_noeos, dimensions_noeos]
            betas = policy_outputs[:, 2::3][ns_range_noeos, dimensions_noeos]
            distr_steps = Beta(torch.exp(alphas), torch.exp(betas))
            logprobs_steps[ns_range_noeos] = distr_steps.log_prob(steps[ns_range_noeos])
        # Combined probabilities
        logprobs = logprobs_dim + logprobs_steps
        return logprobs

    def step(
        self, action: Tuple[int, float]
    ) -> Tuple[List[float], Tuple[int, float], bool]:
        """
        Executes step given an action.

        Args
        ----
        action : tuple
            Action to be executed. An action is a tuple with two values:
            (dimension, increment).

        Returns
        -------
        self.state : list
            The sequence after executing the action

        action : int
            Action executed

        valid : bool
            False, if the action is not allowed for the current state, e.g. stop at the
            root state
        """
        if self.done:
            return self.state, action, False
        # If action is eos or any dimension is beyond max_val or n_actions has reached
        # max_traj_length, then force eos
        elif (
            action[0] == self.eos
            or any([s > self.max_val for s in self.state])
            or self.n_actions >= self.max_traj_length
        ):
            self.done = True
            self.n_actions += 1
            return self.state, (self.eos, 0.0), True
        # If action is not eos, then perform action
        elif action[0] != self.eos:
            self.n_actions += 1
            self.state[action[0]] += action[1]
            return self.state, action, True
        # Otherwise (unreachable?) it is invalid
        else:
            return self.state, action, False

    def get_grid_terminating_states(self, n_states: int) -> List[List]:
        n_per_dim = int(np.ceil(n_states ** (1 / self.n_dim)))
        linspaces = [np.linspace(0, self.max_val, n_per_dim) for _ in range(self.n_dim)]
        states = list(itertools.product(*linspaces))
        # TODO: check if necessary
        states = [list(el) for el in states]
        return states


class ContinuousCube(Cube):
    """
    Continuous hyper-cube environment (continuous version of a hyper-grid) in which the
    action space consists of the increment of each dimension d, modelled by a mixture
    of Beta distributions. The states space is the value of each dimension. In order to
    ensure that all trajectories are of finite length, actions have a minimum increment
    for all dimensions determined by min_incr.  If the value of any dimension is larger
    than 1 - min_incr, then the trajectory is ended (the only next valid action is
    EOS). In order to ensure the coverage of the state space, the first action (from
    the source state) is not constrained by the minimum increment.

    Actions do not represent absolute increments but rather the relative increment with
    respect to the distance to the edges of the hyper-cube, from the minimum increment.
    That is, if dimension d of a state has value 0.3, the minimum increment (min_incr)
    is 0.1 and the maximum value (max_val) is 1.0, an action of 0.5 will increment the
    value of the dimension in 0.5 * (1.0 - 0.3 - 0.1) = 0.5 * 0.6 = 0.3. Therefore, the
    value of d in the next state will be 0.3 + 0.3 = 0.6.

    Attributes
    ----------
    n_dim : int
        Dimensionality of the hyper-cube.

    max_val : float
        Max length of the hyper-cube.

    min_incr : float
        Minimum increment in the actions, expressed as the fraction of max_val. This is
        necessary to ensure coverage of the state space.
    """

    def __init__(self, **kwargs):
        super().__init__(**kwargs)

    def get_action_space(self):
        """
        The actions are tuples of length n_dim + 1, where the value at position d indicates
        the (positive, relative) increment of dimension d. The value at the last
        position indicates the minimum increment: 0.0 if the transition is from the
        source state, min_incr otherwise.

        Additionally, there are two special discrete actions:
            - EOS action. Indicated by np.inf for all dimensions. Only valid forwards.
            - Back-to-source action. Indicated by -1 for all dimensions. Only valid
              backwards.
        """
        generic_action = tuple([0.0 for _ in range(self.n_dim)] + [self.min_incr])
        from_source = tuple([0.0 for _ in range(self.n_dim)] + [0.0])
        to_source = tuple([-1.0 for _ in range(self.n_dim + 1)])
        self.eos = tuple([np.inf for _ in range(self.n_dim + 1)])
        actions = [generic_action, from_source, to_source, self.eos]
        return actions

    def get_policy_output(self, params: dict) -> TensorType["policy_output_dim"]:
        """
        Defines the structure of the output of the policy model, from which an
        action is to be determined or sampled, by returning a vector with a fixed
        random policy.

        For each dimension d of the hyper-cube and component c of the mixture, the
        output of the policy should return
          1) the weight of the component in the mixture
          2) the logit(alpha) parameter of the Beta distribution to sample the increment
          3) the logit(beta) parameter of the Beta distribution to sample the increment

        Additionally, the policy output contains one logit (pos [-1]) of a Bernoulli
        distribution to model the (discrete) forward probability of selecting the EOS
        action and another logit (pos [-2]) for the (discrete) backward probability of
        returning to the source node.

        Finally, the backward distribution requires a discrete probability distribution
        (Bernoulli) for each dimension, to model the probability of sampling an
        increment equal to zero when the value at the dimension is larger than
        1 - min_incr. These are stored at [0:n_dim].

        Therefore, the output of the policy model has dimensionality D x C x 3 + 2,
        where D is the number of dimensions (self.n_dim) and C is the number of
        components (self.n_comp).
        """
        policy_output = torch.ones(
            self.n_dim + self.n_dim * self.n_comp * 3 + 2,
            device=self.device,
            dtype=self.float,
        )
        policy_output[self.n_dim + 1 : -2 : 3] = params["beta_alpha"]
        policy_output[self.n_dim + 2 : -2 : 3] = params["beta_beta"]
        policy_output[-2] = params["bernoulli_logit"]
        policy_output[-1] = params["bernoulli_logit"]
        return policy_output

    def get_mask_invalid_actions_forward(
        self,
        state: Optional[List] = None,
        done: Optional[bool] = None,
    ) -> List:
        """
        Returns a vector indicating which backward actions are invalid.

        The forward mask has the following structure:

        - 0:n_dim : whether sampling each dimension is invalid. Invalid (True) if the
          value at the dimension is larger than 1 - min_incr.
        - n_dim : whether sampling from source is invalid. Invalid except when when the
          state is the source state.
        - n_dim + 1 : whether sampling EOS is invalid. EOS is valid from any state
          (including the source state), hence always False.
        """
        if state is None:
            state = self.state.copy()
        if done is None:
            done = self.done
        mask_dim = self.n_dim + 2
        # If done, no action is valid
        if done:
            return [True for _ in range(mask_dim)]
        mask = [False for _ in range(mask_dim)]
        # If state is source, EOS is invalid
        if state == self.source:
            mask[-1] = True
        # If state is not source, sampling from source is invalid.
        if state != self.source:
            mask[-2] = True
        # Dimensions whose value is greater than 1 - min_incr cannot be further
        # incremented
        for dim, s in enumerate(state):
            if s > 1 - self.min_incr:
                mask[dim] = True
        return mask

    def get_mask_invalid_actions_backward(self, state=None, done=None, parents_a=None):
        """
        Returns a vector indicating which backward actions are invalid.

        The backward mask has the following structure:

        - 0:n_dim : whether keeping a dimension as is, that is sampling a decrement of
          0, can have zero probability. True if the value at the dimension is smaller
          than or equal to 1 - min_incr.
        - n_dim : whether other actions except back-to-source are invalid. False if any
          dimension is smaller than min_incr.
        - n_dim + 1 : whether sampling EOS is invalid. Only valid if done.
        """
        if state is None:
            state = self.state.copy()
        if done is None:
            done = self.done
        mask_dim = self.n_dim + 2
        # If done, only valid action is EOS.
        if done:
            mask = [True for _ in range(mask_dim)]
            mask[-1] = False
            return mask
        # If state is source, all actions are invalid.
        if state == self.source:
            return [True for _ in range(mask_dim)]
        # If any dimension is smaller than m, then back-to-source is the only valid
        # action
        if any([s < self.min_incr for s in state]):
            mask = [True for _ in range(mask_dim)]
            mask[-2] = False
            return mask
        mask = [True for _ in range(mask_dim)]
        # Dimensions whose value is greater than 1 - min_incr must have non-zero
        # probability of sampling a decrement of exactly zero.
        for dim, s in enumerate(state):
            if s > 1 - self.min_incr:
                mask[dim] = False
        return mask

    def get_parents(
        self, state: List = None, done: bool = None, action: Tuple[int, float] = None
    ) -> Tuple[List[List], List[Tuple[int, float]]]:
        """
        Determines all parents and actions that lead to state.

        Args
        ----
        state : list
            Representation of a state

        done : bool
            Whether the trajectory is done. If None, done is taken from instance.

        action : int
            Last action performed

        Returns
        -------
        parents : list
            List of parents in state format

        actions : list
            List of actions that lead to state for each parent in parents
        """
        if state is None:
            state = self.state.copy()
        if done is None:
            done = self.done
        if done:
            return [state], [self.eos]
        # If source state
        if all([s == ss for s, ss in zip(state, self.source)]):
            return [], []
        else:
            epsilon = 1e-9
            min_incr = action[-1]
            for dim, incr_rel in enumerate(action[:-1]):
<<<<<<< HEAD
                incr = (min_incr + incr_rel * (1.0 - state[dim] - min_incr)) / (
                    1 - incr_rel
                )
                assert incr >= min_incr
=======
                incr = min_incr + incr_rel * (state[dim] - min_incr)
                assert incr >= (
                    min_incr - epsilon
                ), f"""
                Increment {incr} at dim {dim} smaller than minimum increment ({min_incr}).
                \nState:\n{state}\nAction:\n{action}
                """
>>>>>>> 6661c3da
                state[dim] -= incr
                assert all(
                    [s <= (self.max_val + epsilon) for s in state]
                ), f"""
                State is out of cube bounds.
                \nState:\n{state}\nAction:\n{action}\nIncrement: {incr}
                """
                assert all(
                    [s >= (0.0 - epsilon) for s in state]
                ), f"""
                State is out of cube bounds.
                \nState:\n{state}\nAction:\n{action}\nIncrement: {incr}
                """
            return [state], [action]

    def sample_actions(
        self,
        policy_outputs: TensorType["n_states", "policy_output_dim"],
        sampling_method: str = "policy",
        mask_invalid_actions: TensorType["n_states", "1"] = None,
        temperature_logits: float = 1.0,
        loginf: float = 1000,
    ) -> Tuple[List[Tuple], TensorType["n_states"]]:
        """
        Samples a batch of actions from a batch of policy outputs.
        """
        device = policy_outputs.device
        n_states = policy_outputs.shape[0]
        ns_range = torch.arange(n_states).to(device)
        mask_nofix = torch.any(~mask_invalid_actions[:, : self.n_dim], axis=1)
        idx_nofix = ns_range[mask_nofix]
        # EOS
        mask_can_eos = torch.logical_and(mask_nofix, ~mask_invalid_actions[:, -1])
        idx_can_eos = ns_range[mask_can_eos]
        distr_eos = Bernoulli(logits=policy_outputs[idx_can_eos, -1])
        mask_sampled_eos = distr_eos.sample().to(torch.bool)
        idx_sampled_eos = idx_can_eos[mask_sampled_eos]
        logprobs_eos = torch.zeros(n_states, device=device, dtype=self.float)
        # Sample increments
        mask_sample = torch.zeros(n_states, device=device, dtype=torch.bool)
        mask_sample[idx_nofix] = True
        mask_sample[idx_sampled_eos] = False
        idx_sample = ns_range[mask_sample]
        mask_source_sample = torch.logical_and(
            ~mask_invalid_actions[:, self.n_dim], mask_sample
        )
        mask_generic_sample = torch.logical_and(
            mask_invalid_actions[:, self.n_dim], mask_sample
        )
        idx_source = ns_range[mask_source_sample]
        idx_generic = ns_range[mask_generic_sample]
        n_sample = idx_sample.shape[0]
        logprobs_sample = torch.zeros(n_states, device=device, dtype=self.float)
        increments = torch.inf * torch.ones(
            (n_states, self.n_dim), device=device, dtype=self.float
        )
        if len(idx_sample) > 0:
            if sampling_method == "uniform":
                distr_increments = Uniform(
                    torch.zeros(n_sample),
                    torch.ones(n_sample),
                )
            elif sampling_method == "policy":
                mix_logits = policy_outputs[idx_sample, self.n_dim : -2 : 3].reshape(
                    -1, self.n_dim, self.n_comp
                )
                mix = Categorical(logits=mix_logits)
                alphas = policy_outputs[idx_sample, self.n_dim + 1 : -2 : 3].reshape(
                    -1, self.n_dim, self.n_comp
                )
                alphas = (
                    self.beta_params_max * torch.sigmoid(alphas) + self.beta_params_min
                )
                betas = policy_outputs[idx_sample, self.n_dim + 2 : -2 : 3].reshape(
                    -1, self.n_dim, self.n_comp
                )
                betas = (
                    self.beta_params_max * torch.sigmoid(betas) + self.beta_params_min
                )
                beta_distr = Beta(alphas, betas)
                distr_increments = MixtureSameFamily(mix, beta_distr)
            increments[idx_sample, :] = distr_increments.sample()
            logprobs_sample[idx_sample] = distr_increments.log_prob(
                increments[idx_sample, :]
            ).sum(axis=1)
        # Combined probabilities
        logprobs = logprobs_eos + logprobs_sample
        # Set minimum increments
        min_increments = torch.inf * torch.ones(
            n_states, device=device, dtype=self.float
        )
        min_increments[idx_generic] = self.min_incr
        min_increments[idx_source] = 0.0
        # Make increments of near-edge dims 0
        mask_nearedge_dims = mask_invalid_actions[:, : self.n_dim]
        mask_sample = torch.zeros(
            mask_nearedge_dims.shape, device=device, dtype=torch.bool
        )
        mask_sample[idx_sample, :] = True
        mask_nearedge_dims = torch.logical_and(mask_nearedge_dims, mask_sample)
        increments[mask_nearedge_dims] = 0.0
        # Build actions
        actions = [
            tuple(a.tolist() + [m.item()]) for a, m in zip(increments, min_increments)
        ]
        # TODO: implement logprobs here too
        return actions, logprobs

    def get_logprobs(
        self,
        policy_outputs: TensorType["n_states", "policy_output_dim"],
        is_forward: bool,
        actions: TensorType["n_states", "n_dim"],
        states_from: TensorType["n_states", "policy_input_dim"],
        states_to: TensorType["n_states", "policy_input_dim"],
        mask_invalid_actions: TensorType["batch_size", "policy_output_dim"] = None,
        loginf: float = 1000,
    ) -> TensorType["batch_size"]:
        """
        Computes log probabilities of actions given policy outputs and actions.

        For forward transitons, at every state, the probability of the EOS action is
        p(EOS). Otherwise, the probability of an increment incr is p(incr) * (1 -
        p(EOS)). When a dimension is larger than 1 - min_incr, the probabililty of
        incrementing that dimension by 0 is 1.

        For backward transitons, at every state, the probability of the back-to-source
        action is p(back-to-source). Otherwise, the probability of an increment
        (decrement) incr is p(incr) * (1 - p(back-to-source)). When a dimension is
        larger than 1 - min_incr, the probabililty of incrementing that dimension by 0
        must be non-zero and is p(zeroincr). In turn, the probability of sampling a
        non-zero increment incr is (1 - p(zeroincr)) * p(incr).

        Overall, we compute the log probabilities as follows:

        log p = logprobs_eos + logprobs_source + logprobs_increments + logprobs_zeroincr

        - logprobs_eos:
            - 0, that is p(~EOS) = 1 for backward transitions.
            - forward, the log p of the sampled event (EOS or not EOS)

        - logprobs_source:
            - 0, that is p(~source) = 1 for forward transitions.
            - 0, that is p(~source) = 1 for backward transitions when any dimension is
              smaller than min_incr.
            - backward, the log p of the sampled event (source or not source)

        - logprobs_increments:
            - 0, that is p(~increment) = 1 for EOS or source events.
            - otherwise, the log p of sampling the increment.

        - logprobs_zeroincr:
            - 0, that is p(~zeroincr) = 1 for forward transitions.
            - 0, that is p(~zeroincr) = 1 for for dimensions that are smaller than or
              equal to 1 - min_incr, backwards.
            - otherwise, the log p of the sampled event (sampled 0 or not).
        """
        device = policy_outputs.device
        n_states = policy_outputs.shape[0]
        ns_range = torch.arange(n_states).to(device)
        # Determine which states have non-deterministic actions
        if is_forward:
            # EOS is the only valid action if all dimensions are invalid. That is, the
            # action is non-deterministic if any dimension is valid (i.e. mask = False).
            mask_nofix = torch.any(~mask_invalid_actions[:, : self.n_dim], axis=1)
            idx_nofix = ns_range[mask_nofix]
        else:
            # The action is non-deterministic if sampling EOS (last value of mask) is
            # invalid (True) and back-to-source (second to last) is not the only action
            # (True).
            mask_nofix = torch.logical_and(
                mask_invalid_actions[:, -1], mask_invalid_actions[:, -2]
            )
            idx_nofix = ns_range[mask_nofix]
        # Log probs of EOS and source (backwards) actions
        logprobs_eos = torch.zeros(n_states, device=device, dtype=self.float)
        logprobs_source = torch.zeros(n_states, device=device, dtype=self.float)
        if is_forward:
            mask_eos = torch.all(actions[idx_nofix] == torch.inf, axis=1)
            distr_eos = Bernoulli(logits=policy_outputs[idx_nofix, -1])
            logprobs_eos[idx_nofix] = distr_eos.log_prob(mask_eos.to(self.float))
            mask_sample = ~mask_eos
        else:
            source = torch.tensor(self.source, device=device)
            mask_source = torch.all(states_to[idx_nofix] == source, axis=1)
            distr_source = Bernoulli(logits=policy_outputs[idx_nofix, -2])
            logprobs_source[idx_nofix] = distr_source.log_prob(
                mask_source.to(self.float)
            )
            mask_sample = ~mask_source
        # Log probs of sampled increments
        idx_sample = idx_nofix[mask_sample]
        logprobs_increments = torch.zeros(
            (n_states, self.n_dim), device=device, dtype=self.float
        )
        logprobs_zeroincr = torch.zeros(
            (n_states, self.n_dim), device=device, dtype=self.float
        )
        if len(idx_sample) > 0:
            mix_logits = policy_outputs[idx_sample, self.n_dim : -2 : 3].reshape(
                -1, self.n_dim, self.n_comp
            )
            mix = Categorical(logits=mix_logits)
            alphas = policy_outputs[idx_sample, self.n_dim + 1 : -2 : 3].reshape(
                -1, self.n_dim, self.n_comp
            )
            alphas = self.beta_params_max * torch.sigmoid(alphas) + self.beta_params_min
            betas = policy_outputs[idx_sample, self.n_dim + 2 : -2 : 3].reshape(
                -1, self.n_dim, self.n_comp
            )
            betas = self.beta_params_max * torch.sigmoid(betas) + self.beta_params_min
            beta_distr = Beta(alphas, betas)
            distr_increments = MixtureSameFamily(mix, beta_distr)
            increments = actions[:, :-1].clone().detach()
            logprobs_increments[idx_sample] = distr_increments.log_prob(
                increments[idx_sample]
            )
            # Make logprobs of "invalid" dimensions (value larger than 1 - mincr) 0.
            # TODO: indexing can be done more efficiently to avoid sampling from the
            # distribution above.
            mask_nearedge_dims = ~mask_invalid_actions[:, : self.n_dim]
            mask_idx_sample = torch.zeros(
                mask_nearedge_dims.shape, device=device, dtype=torch.bool
            )
            mask_idx_sample[idx_sample, :] = True
            mask_nearedge_dims = torch.logical_and(mask_nearedge_dims, mask_idx_sample)
            logprobs_increments[mask_nearedge_dims] = 0.0
            # Log probs of sampling zero increments
            if not is_forward:
                mask_zeroincr = increments[mask_nearedge_dims] == 0.0
                logits_zeroincr = policy_outputs[:, : self.n_dim][mask_nearedge_dims]
                distr_zeroincr = Bernoulli(logits=logits_zeroincr)
                logprobs_zeroincr[mask_nearedge_dims] = distr_zeroincr.log_prob(
                    mask_zeroincr.to(self.float)
                )
                # TODO: make logprobs_increments = 0 if increment was zero and
                # near-edge. Already done?
        # Log determinant of the Jacobian
        jacobian_diag = torch.ones(
            (n_states, self.n_dim), device=device, dtype=self.float
        )
        jacobian_diag[idx_sample] = self.get_jacobian_diag(
            states_from[idx_sample], is_forward
        )
        jacobian_diag[mask_nearedge_dims] = 1.0
        log_det_jacobian = torch.sum(torch.log(jacobian_diag), dim=1)
        # Combined probabilities
        sumlogprobs_increments = logprobs_increments.sum(axis=1)
        sumlogprobs_zeroincr = logprobs_zeroincr.sum(axis=1)
        logprobs = (
            logprobs_eos
            + logprobs_source
            + sumlogprobs_increments
            + sumlogprobs_zeroincr
            + log_det_jacobian
        )
        # Sanity checks
        assert not torch.any(torch.isnan(logprobs))
        if is_forward:
            mask_fix = torch.all(mask_invalid_actions[:, : self.n_dim], axis=1)
            assert torch.all(logprobs_source == 0.0)
            assert torch.all(logprobs_zeroincr == 0.0)
            assert torch.all(sumlogprobs_increments[idx_nofix][mask_eos] == 0.0)
            mask_fixdim = mask_invalid_actions[:, : self.n_dim]
            assert torch.all(logprobs_increments[mask_fixdim] == 0.0)
        else:
            mask_fix = ~mask_invalid_actions[:, -1]
            assert torch.all(logprobs_eos == 0.0)
            assert torch.all(sumlogprobs_increments[idx_nofix][mask_source] == 0.0)
            assert torch.all(sumlogprobs_zeroincr[idx_nofix][mask_source] == 0.0)
            mask_nozeroincr = mask_invalid_actions[:, : self.n_dim]
            assert torch.all(logprobs_zeroincr[mask_nozeroincr] == 0.0)
        assert torch.all(logprobs[mask_fix] == 0.0)
        return logprobs

    def get_jacobian_diag(
        self, states: TensorType["batch_size", "state_dim"], is_forward: bool
    ):
        """
        Computes the logarithm of the determinant of the Jacobian of the sampled
        actions with respect to the states.

        Forward: the sampled variables are the relative increments r and the state
        updates (s -> s') are:

        s' = s + m + r(1 - s - m)
        r = (s' - s - m) / (1 - s - m)

        Therefore, the derivative of r wrt to s' is

        dr/ds' = 1 / (1 - s - m)

        Backward: the sampled variables are the relative decrements r and the state
        updates (s' -> s) are:

        s = s' - m - r(s' - m)
        r = (s' - s - m) / (s' - m)

        Therefore, the derivative of r wrt to s is

        dr/ds = -1 / (s' - m)

        We change the sign of the derivative (Jacobian) because r is strictly
        decreasing in the domain of s.

        The derivatives of the components of r with respect to dimensions of s or s'
        other than itself are zero. Therefore, the Jacobian is diagonal and the
        determinant is the product of the diagonal.
        """
        epsilon = 1e-9
        if is_forward:
            return 1.0 / ((1 - states - self.min_incr) + epsilon)
        else:
            return 1.0 / ((states - self.min_incr) + epsilon)

    def step(
        self, action: Tuple[int, float]
    ) -> Tuple[List[float], Tuple[int, float], bool]:
        """
        Executes step given an action.

        Args
        ----
        action : tuple
            Action to be executed. An action is a tuple with two values:
            (dimension, increment).

        Returns
        -------
        self.state : list
            The sequence after executing the action

        action : int
            Action executed

        valid : bool
            False, if the action is not allowed for the current state, e.g. stop at the
            root state
        """
        if self.done:
            return self.state, action, False
        # TODO: remove condition
        # If action is eos or any dimension is beyond max_val, then force eos
        elif action == self.eos or any([s > (1 - self.min_incr) for s in self.state]):
            self.done = True
            self.n_actions += 1
            return self.state, self.eos, True
        # If action is not eos, then perform action
        else:
            epsilon = 1e-9
            min_incr = action[-1]
            for dim, incr_rel in enumerate(action[:-1]):
                incr = min_incr + incr_rel * (1.0 - self.state[dim] - min_incr)
<<<<<<< HEAD
                assert incr >= min_incr
=======
                assert incr >= (
                    min_incr - epsilon
                ), f"""
                Increment {incr} at dim {dim} smaller than minimum increment ({min_incr}).
                \nState:\n{self.state}\nAction:\n{action}
                """
>>>>>>> 6661c3da
                self.state[dim] += incr
            assert all(
                [s <= (self.max_val + epsilon) for s in self.state]
            ), f"""
            State is out of cube bounds.
            \nState:\n{self.state}\nAction:\n{action}\nIncrement: {incr}
            """
            assert all(
                [s >= (0.0 - epsilon) for s in self.state]
            ), f"""
            State is out of cube bounds.
            \nState:\n{self.state}\nAction:\n{action}\nIncrement: {incr}
            """
            self.n_actions += 1
            return self.state, action, True

    def get_grid_terminating_states(self, n_states: int) -> List[List]:
        n_per_dim = int(np.ceil(n_states ** (1 / self.n_dim)))
        linspaces = [np.linspace(0, self.max_val, n_per_dim) for _ in range(self.n_dim)]
        states = list(itertools.product(*linspaces))
        # TODO: check if necessary
        states = [list(el) for el in states]
        return states

    def get_uniform_terminating_states(
        self, n_states: int, seed: int = None
    ) -> List[List]:
        rng = np.random.default_rng(seed)
        states = rng.uniform(low=0.0, high=self.max_val, size=(n_states, self.n_dim))
        return states.tolist()

    #     # TODO: make generic for all environments
    def sample_from_reward(
        self, n_samples: int, epsilon=1e-4
    ) -> TensorType["n_samples", "state_dim"]:
        """
        Rejection sampling  with proposal the uniform distribution in
        [0, max_val]]^n_dim.

        Returns a tensor in GFloNet (state) format.
        """
        samples_final = []
        max_reward = self.proxy2reward(self.proxy.min)
        while len(samples_final) < n_samples:
            samples_uniform = self.statebatch2proxy(
                self.get_uniform_terminating_states(n_samples)
            )
            rewards = self.proxy2reward(self.proxy(samples_uniform))
            mask = (
                torch.rand(n_samples, dtype=self.float, device=self.device)
                * (max_reward + epsilon)
                < rewards
            )
            samples_accepted = samples_uniform[mask]
            samples_final.extend(samples_accepted[-(n_samples - len(samples_final)) :])
        return torch.vstack(samples_final)

    # TODO: make generic for all envs
    def fit_kde(self, samples, kernel="gaussian", bandwidth=0.1):
        return KernelDensity(kernel=kernel, bandwidth=bandwidth).fit(samples)

    def plot_reward_samples(
        self,
        samples,
        alpha=0.5,
        cell_min=-1.0,
        cell_max=1.0,
        dpi=150,
        max_samples=500,
        **kwargs,
    ):
        # Sample a grid of points in the state space and obtain the rewards
        x = np.linspace(cell_min, cell_max, 201)
        y = np.linspace(cell_min, cell_max, 201)
        xx, yy = np.meshgrid(x, y)
        X = np.stack([xx, yy], axis=-1)
        states_mesh = torch.tensor(
            X.reshape(-1, 2), device=self.device, dtype=self.float
        )
        rewards = self.proxy2reward(self.proxy(states_mesh))
        # Init figure
        fig, ax = plt.subplots()
        fig.set_dpi(dpi)
        # Plot reward contour
        h = ax.contourf(xx, yy, rewards.reshape(xx.shape).cpu().numpy(), alpha=alpha)
        ax.axis("scaled")
        fig.colorbar(h, ax=ax)
        # Plot samples
        random_indices = np.random.permutation(samples.shape[0])[:max_samples]
        ax.scatter(samples[random_indices, 0], samples[random_indices, 1], alpha=alpha)
        # Figure settings
        ax.grid()
        padding = 0.05 * (cell_max - cell_min)
        ax.set_xlim([cell_min - padding, cell_max + padding])
        ax.set_ylim([cell_min - padding, cell_max + padding])
        plt.tight_layout()
        return fig

    # TODO: make generic for all envs
    def plot_kde(
        self,
        kde,
        alpha=0.5,
        cell_min=-1.0,
        cell_max=1.0,
        dpi=150,
        colorbar=True,
        **kwargs,
    ):
        # Sample a grid of points in the state space and score them with the KDE
        x = np.linspace(cell_min, cell_max, 201)
        y = np.linspace(cell_min, cell_max, 201)
        xx, yy = np.meshgrid(x, y)
        X = np.stack([xx, yy], axis=-1)
        Z = np.exp(kde.score_samples(X.reshape(-1, 2))).reshape(xx.shape)
        # Init figure
        fig, ax = plt.subplots()
        fig.set_dpi(dpi)
        # Plot KDE
        h = ax.contourf(xx, yy, Z, alpha=alpha)
        ax.axis("scaled")
        if colorbar:
            fig.colorbar(h, ax=ax)
        ax.set_xticks([])
        ax.set_yticks([])
        for spine in ax.spines.values():
            spine.set_visible(False)
        # Set tight layout
        plt.tight_layout()
        return fig<|MERGE_RESOLUTION|>--- conflicted
+++ resolved
@@ -835,12 +835,6 @@
             epsilon = 1e-9
             min_incr = action[-1]
             for dim, incr_rel in enumerate(action[:-1]):
-<<<<<<< HEAD
-                incr = (min_incr + incr_rel * (1.0 - state[dim] - min_incr)) / (
-                    1 - incr_rel
-                )
-                assert incr >= min_incr
-=======
                 incr = min_incr + incr_rel * (state[dim] - min_incr)
                 assert incr >= (
                     min_incr - epsilon
@@ -848,7 +842,6 @@
                 Increment {incr} at dim {dim} smaller than minimum increment ({min_incr}).
                 \nState:\n{state}\nAction:\n{action}
                 """
->>>>>>> 6661c3da
                 state[dim] -= incr
                 assert all(
                     [s <= (self.max_val + epsilon) for s in state]
@@ -1202,16 +1195,12 @@
             min_incr = action[-1]
             for dim, incr_rel in enumerate(action[:-1]):
                 incr = min_incr + incr_rel * (1.0 - self.state[dim] - min_incr)
-<<<<<<< HEAD
-                assert incr >= min_incr
-=======
                 assert incr >= (
                     min_incr - epsilon
                 ), f"""
                 Increment {incr} at dim {dim} smaller than minimum increment ({min_incr}).
                 \nState:\n{self.state}\nAction:\n{action}
                 """
->>>>>>> 6661c3da
                 self.state[dim] += incr
             assert all(
                 [s <= (self.max_val + epsilon) for s in self.state]
