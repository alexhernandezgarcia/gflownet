"""
Classes to represent aptamers environments
"""
from typing import List
import itertools
import numpy as np
import numpy.typing as npt
import pandas as pd
from gflownet.envs.base import GFlowNetEnv
import time


class AptamerSeq(GFlowNetEnv):
    """
    Aptamer sequence environment

    Attributes
    ----------
    max_seq_length : int
        Maximum length of the sequences

    min_seq_length : int
        Minimum length of the sequences

    n_alphabet : int
        Number of letters in the alphabet

    state : list
        Representation of a sequence (state), as a list of length max_seq_length where
        each element is the index of a letter in the alphabet, from 0 to (n_alphabet -
        1).

    done : bool
        True if the sequence has reached a terminal state (maximum length, or stop
        action executed.

    func : str
        Name of the reward function

    n_actions : int
        Number of actions applied to the sequence

    proxy : lambda
        Proxy model
    """

    def __init__(
        self,
        max_seq_length=42,
        min_seq_length=1,
        n_alphabet=4,
        min_word_len=1,
        max_word_len=1,
        proxy=None,
        oracle=None,
        reward_beta=1,
        env_id=None,
        energies_stats=None,
        reward_norm=1.0,
        reward_norm_std_mult=0.0,
        reward_func="power",
        denorm_proxy=False,
        **kwargs,
    ):
        super(AptamerSeq, self).__init__(
            env_id,
            reward_beta,
            reward_norm,
            reward_norm_std_mult,
            reward_func,
            energies_stats,
            denorm_proxy,
            proxy,
            oracle,
            **kwargs,
        )
        self.state = []
        self.min_seq_length = min_seq_length
        self.max_seq_length = max_seq_length
        self.n_alphabet = n_alphabet
        self.obs_dim = self.n_alphabet * self.max_seq_length
        self.min_word_len = min_word_len
        self.max_word_len = max_word_len
        self.action_space = self.get_actions_space()
        self.eos = len(self.action_space)
<<<<<<< HEAD
        self.fixed_policy_output = self.get_fixed_policy_output()
        self.policy_output_dim = len(self.fixed_policy_output)
        self.max_path_len = self.get_max_path_len()
        # Set up proxy
        self.proxy.setup(self.max_seq_length)
=======
        self.max_traj_len = self.get_max_traj_len()
>>>>>>> df51c68c

    def get_actions_space(self):
        """
        Constructs list with all possible actions
        """
        assert self.max_word_len >= self.min_word_len
        valid_wordlens = np.arange(self.min_word_len, self.max_word_len + 1)
        alphabet = [a for a in range(self.n_alphabet)]
        actions = []
        for r in valid_wordlens:
            actions_r = [el for el in itertools.product(alphabet, repeat=r)]
            actions += actions_r
        return actions

    def get_max_traj_len(
        self,
    ):
        return self.max_seq_length / self.min_word_len + 1

    def reward_arbitrary_i(self, state):
        if len(state) > 0:
            return (state[-1] + 1) * len(state)
        else:
            return 0

    def statebatch2oracle(self, states: List[List]):
        """
        Prepares a batch of sequence states for the oracles.

        Args
        ----
        states : list of lists
            List of sequences.
        """
        queries = [s + [-1] * (self.max_seq_length - len(s)) for s in states]
        queries = np.array(queries, dtype=int)
        if queries.ndim == 1:
            queries = queries[np.newaxis, ...]
        queries += 1
        if queries.shape[1] == 1:
            import ipdb

            ipdb.set_trace()
            queries = np.column_stack((queries, np.zeros(queries.shape[0])))
        return queries

    def state2policy(self, state: List = None) -> List:
        """
        Transforms the sequence (state) given as argument (or self.state if None) into a
        one-hot encoding. The output is a list of length n_alphabet * max_seq_length,
        where each n-th successive block of n_alphabet elements is a one-hot encoding of
        the letter in the n-th position.

        Example:
          - Sequence: AATGC
          - state: [0, 1, 3, 2]
                    A, T, G, C
          - state2policy(state): [1, 0, 0, 0, 0, 1, 0, 0, 0, 0, 0, 1, 0, 0, 1, 0]
                              |     A    |      T    |      G    |      C    |

        If max_seq_length > len(s), the last (max_seq_length - len(s)) blocks are all
        0s.
        """
        if state is None:
            state = self.state.copy()
        obs = np.zeros(self.obs_dim, dtype=np.float32)
        if len(state) > 0:
            obs[(np.arange(len(state)) * self.n_alphabet + state)] = 1
        return obs

    def statebatch2policy(self, states: List[List]) -> npt.NDArray[np.float32]:
        """
        Transforms a batch of states into the policy model format. The output is a numpy
        array of shape [n_states, n_angles * n_dim + 1].

        See state2policy().
        """
        cols, lengths = zip(
            *[
                (state + np.arange(len(state)) * self.n_alphabet, len(state))
                for state in states
            ]
        )
        rows = np.repeat(np.arange(len(states)), lengths)
        obs = np.zeros((len(states), self.obs_dim), dtype=np.float32)
        obs[rows, np.concatenate(cols)] = 1.0
        return obs

    def obs2state(self, obs: List) -> List:
        """
        Transforms the one-hot encoding version of a sequence (state) given as argument
        into a a sequence of letter indices.

        Example:
          - Sequence: AATGC
          - obs: [1, 0, 0, 0, 1, 0, 0, 0, 0, 1, 0, 0, 0, 0, 0, 1, 0, 0, 1, 0]
                 |     A    |      A    |      T    |      G    |      C    |
          - state: [0, 0, 1, 3, 2]
                    A, A, T, G, C
        """
        obs_mat = np.reshape(obs, (self.max_seq_length, self.n_alphabet))
        state = np.where(obs_mat)[1].tolist()
        return state

    def state2readable(self, state, alphabet={0: "A", 1: "T", 2: "C", 3: "G"}):
        """
        Transforms a sequence given as a list of indices into a sequence of letters
        according to an alphabet.
        """
        return [alphabet[el] for el in state]

    def readable2state(self, letters, alphabet={0: "A", 1: "T", 2: "C", 3: "G"}):
        """
        Transforms a sequence given as a list of indices into a sequence of letters
        according to an alphabet.
        """
        alphabet = {v: k for k, v in alphabet.items()}
        return [alphabet[el] for el in letters]

    def reset(self, env_id=None):
        """
        Resets the environment.
        """
        self.state = []
        self.n_actions = 0
        self.done = False
        self.id = env_id
        return self

    def get_parents(self, state=None, done=None, action=None):
        """
        Determines all parents and actions that lead to sequence state

        Args
        ----
        state : list
            Representation of a sequence (state), as a list of length max_seq_length
            where each element is the index of a letter in the alphabet, from 0 to
            (n_alphabet - 1).

        done : bool
            Whether the trajectory is done. If None, done is taken from instance.

        action : None
            Ignored

        Returns
        -------
        parents : list
            List of parents in state format

        actions : list
            List of actions that lead to state for each parent in parents
        """
        if state is None:
            state = self.state.copy()
        if done is None:
            done = self.done
        if done:
            return [state], [self.eos]
        else:
            parents = []
            actions = []
            for idx, a in enumerate(self.action_space):
                is_parent = state[-len(a) :] == list(a)
                if not isinstance(is_parent, bool):
                    is_parent = all(is_parent)
                if is_parent:
                    parents.append(state[: -len(a)])
                    actions.append(idx)
        return parents, actions

    def step(self, action_idx):
        """
        Executes step given an action index

        If action_idx is smaller than eos (no stop), add action to next
        position.

        See: step_daug()
        See: step_chain()

        Args
        ----
        action_idx : int
            Index of action in the action space. a == eos indicates "stop action"

        Returns
        -------
        self.state : list
            The sequence after executing the action

        valid : bool
            False, if the action is not allowed for the current state, e.g. stop at the
            root state
        """
        # If only possible action is eos, then force eos
        if len(self.state) == self.max_seq_length:
            self.done = True
            self.n_actions += 1
            return self.state, [self.eos], True
        # If action is not eos, then perform action
        if action_idx != self.eos:
            action = self.action_space[action_idx]
            state_next = self.state + list(action)
            if len(state_next) > self.max_seq_length:
                valid = False
            else:
                self.state = state_next
                valid = True
                self.n_actions += 1
            return self.state, action_idx, valid
        # If action is eos, then perform eos
        else:
            if len(self.state) < self.min_seq_length:
                valid = False
            else:
                self.done = True
                valid = True
                self.n_actions += 1
            return self.state, self.eos, valid

    def get_mask_invalid_actions_forward(self, state=None, done=None):
        """
        Returns a vector of length the action space + 1: True if action is invalid
        given the current state, False otherwise.
        """
        if state is None:
            state = self.state.copy()
        if done is None:
            done = self.done
        if done:
            return [True for _ in range(len(self.action_space) + 1)]
        mask = [False for _ in range(len(self.action_space) + 1)]
        seq_length = len(state)
        if seq_length < self.min_seq_length:
            mask[self.eos] = True
        for idx, a in enumerate(self.action_space):
            if seq_length + len(a) > self.max_seq_length:
                mask[idx] = True
        return mask

    def no_eos_mask(self, state=None):
        """
        Returns True if no eos action is allowed given state
        """
        if state is None:
            state = self.state.copy()
        return len(state) < self.min_seq_length

    def true_density(self, max_states=1e6):
        """
        Computes the reward density (reward / sum(rewards)) of the whole space, if the
        dimensionality is smaller than specified in the arguments.

        Returns
        -------
        Tuple:
          - normalized reward for each state
          - states
          - (un-normalized) reward)
        """
        if self._true_density is not None:
            return self._true_density
        if self.n_alphabet**self.max_seq_length > max_states:
            return (None, None, None)
        state_all = np.int32(
            list(
                itertools.product(*[list(range(self.n_alphabet))] * self.max_seq_length)
            )
        )
        traj_rewards, state_end = zip(
            *[
                (self.proxy(state), state)
                for state in state_all
                if len(self.get_parents(state, False)[0]) > 0 or sum(state) == 0
            ]
        )
        traj_rewards = np.array(traj_rewards)
        self._true_density = (
            traj_rewards / traj_rewards.sum(),
            list(map(tuple, state_end)),
            traj_rewards,
        )
        return self._true_density

    def make_train_set(
        self,
        ntrain,
        oracle=None,
        seed=168,
        output_csv=None,
    ):
        """
        Constructs a randomly sampled train set.

        Args
        ----
        ntest : int
            Number of test samples.

        seed : int
            Random seed.

        output_csv: str
            Optional path to store the test set as CSV.
        """
        samples_dict = oracle.initializeDataset(
            save=False, returnData=True, customSize=ntrain, custom_seed=seed
        )
        energies = samples_dict["energies"]
        samples_mat = samples_dict["samples"]
        state_letters = oracle.numbers2letters(samples_mat)
        state_ints = [
            "".join([str(el) for el in state if el > 0]) for state in samples_mat
        ]
        if isinstance(energies, dict):
            energies.update({"samples": state_letters, "indices": state_ints})
            df_train = pd.DataFrame(energies)
        else:
            df_train = pd.DataFrame(
                {"samples": state_letters, "indices": state_ints, "energies": energies}
            )
        if output_csv:
            df_train.to_csv(output_csv)
        return df_train

    # TODO: improve approximation of uniform
    def make_test_set(
        self,
        path_base_dataset,
        ntest,
        min_length=0,
        max_length=np.inf,
        seed=167,
        output_csv=None,
    ):
        """
        Constructs an approximately uniformly distributed (on the score) set, by
        selecting samples from a larger base set.

        Args
        ----
        path_base_dataset : str
            Path to a CSV file containing the base data set.

        ntest : int
            Number of test samples.

        seed : int
            Random seed.

        dask : bool
            If True, use dask to efficiently read a large base file.

        output_csv: str
            Optional path to store the test set as CSV.
        """
        if path_base_dataset is None:
            return None, None
        times = {
            "all": 0.0,
            "indices": 0.0,
        }
        t0_all = time.time()
        if seed:
            np.random.seed(seed)
        df_base = pd.read_csv(path_base_dataset, index_col=0)
        df_base = df_base.loc[
            (df_base["samples"].map(len) >= min_length)
            & (df_base["samples"].map(len) <= max_length)
        ]
        energies_base = df_base["energies"].values
        min_base = energies_base.min()
        max_base = energies_base.max()
        distr_unif = np.random.uniform(low=min_base, high=max_base, size=ntest)
        # Get minimum distance samples without duplicates
        t0_indices = time.time()
        idx_samples = []
        for idx in tqdm(range(ntest)):
            dist = np.abs(energies_base - distr_unif[idx])
            idx_min = np.argmin(dist)
            if idx_min in idx_samples:
                idx_sort = np.argsort(dist)
                for idx_next in idx_sort:
                    if idx_next not in idx_samples:
                        idx_samples.append(idx_next)
                        break
            else:
                idx_samples.append(idx_min)
        t1_indices = time.time()
        times["indices"] += t1_indices - t0_indices
        # Make test set
        df_test = df_base.iloc[idx_samples]
        if output_csv:
            df_test.to_csv(output_csv)
        t1_all = time.time()
        times["all"] += t1_all - t0_all
        return df_test, times

    @staticmethod
    def np2df(test_path, al_init_length, al_queries_per_iter, pct_test, data_seed):
        data_dict = np.load(test_path, allow_pickle=True).item()
        letters = numbers2letters(data_dict["samples"])
        df = pd.DataFrame(
            {
                "samples": letters,
                "energies": data_dict["energies"],
                "train": [False] * len(letters),
                "test": [False] * len(letters),
            }
        )
        # Split train and test section of init data set
        rng = np.random.default_rng(data_seed)
        indices = rng.permutation(al_init_length)
        n_tt = int(pct_test * len(indices))
        indices_tt = indices[:n_tt]
        indices_tr = indices[n_tt:]
        df.loc[indices_tt, "test"] = True
        df.loc[indices_tr, "train"] = True
        # Split train and test the section of each iteration to preserve splits
        idx = al_init_length
        iters_remaining = (len(df) - al_init_length) // al_queries_per_iter
        indices = rng.permutation(al_queries_per_iter)
        n_tt = int(pct_test * len(indices))
        for it in range(iters_remaining):
            indices_tt = indices[:n_tt] + idx
            indices_tr = indices[n_tt:] + idx
            df.loc[indices_tt, "test"] = True
            df.loc[indices_tr, "train"] = True
            idx += al_queries_per_iter
        return df<|MERGE_RESOLUTION|>--- conflicted
+++ resolved
@@ -83,15 +83,11 @@
         self.max_word_len = max_word_len
         self.action_space = self.get_actions_space()
         self.eos = len(self.action_space)
-<<<<<<< HEAD
         self.fixed_policy_output = self.get_fixed_policy_output()
         self.policy_output_dim = len(self.fixed_policy_output)
-        self.max_path_len = self.get_max_path_len()
+        self.max_traj_len = self.get_max_traj_len()
         # Set up proxy
         self.proxy.setup(self.max_seq_length)
-=======
-        self.max_traj_len = self.get_max_traj_len()
->>>>>>> df51c68c
 
     def get_actions_space(self):
         """
