"""
Classes to represent a hyper-grid environments
"""
import itertools
from typing import List, Optional, Tuple

import matplotlib.pyplot as plt
import numpy as np
import numpy.typing as npt
import torch
from mpl_toolkits.axes_grid1 import make_axes_locatable
from torchtyping import TensorType

from gflownet.envs.base import GFlowNetEnv


class Grid(GFlowNetEnv):
    """
    Hyper-grid environment: A grid with n_dim dimensions and length cells per
    dimensions.

    The state space is the entire grid and each state is represented by the vector of
    coordinates of each dimensions. For example, in 3D, the origin will be at [0, 0, 0]
    and after incrementing dimension 0 by 2, dimension 1 by 3 and dimension 3 by 1, the
    state would be [2, 3, 1].

    The action space is the increment to be applied to each dimension. For instance,
    (0, 0, 1) will increment dimension 2 by 1 and the action that goes from [1, 1, 1]
    to [2, 3, 1] is (1, 2, 0).

    Attributes
    ----------
    n_dim : int
        Dimensionality of the grid

    length : int
        Size of the grid (cells per dimension)

    max_increment : int
        Maximum increment of each dimension by the actions.

    max_dim_per_action : int
        Maximum number of dimensions to increment per action. If -1, then
        max_dim_per_action is set to n_dim.

    cell_min : float
        Lower bound of the cells range

    cell_max : float
        Upper bound of the cells range
    """

    def __init__(
        self,
        n_dim: int = 2,
        length: int = 3,
        max_increment: int = 1,
        max_dim_per_action: int = 1,
        cell_min: float = -1,
        cell_max: float = 1,
        corr_type: str = None,
        rescale: int = 1.0,
        **kwargs,
    ):
        assert n_dim > 0
        assert length > 1
        assert max_increment > 0
        assert max_dim_per_action == -1 or max_dim_per_action > 0
        self.n_dim = n_dim
        self.length = length
        self.max_increment = max_increment
        if max_dim_per_action == -1:
            max_dim_per_action = self.n_dim
        self.max_dim_per_action = max_dim_per_action
        self.cells = np.linspace(cell_min, cell_max, length)
        # Source state: position 0 at all dimensions
        self.source = [0 for _ in range(self.n_dim)]
        # End-of-sequence action
        self.eos = tuple([0 for _ in range(self.n_dim)])
        # Base class init
        super().__init__(**kwargs)
        self.rescale = rescale
        self.corr_type = corr_type

    def get_action_space(self):
        """
        Constructs list with all possible actions, including eos. An action is
        represented by a vector of length n_dim where each index d indicates the
        increment to apply to dimension d of the hyper-grid.
        """
        increments = [el for el in range(self.max_increment + 1)]
        actions = []
        for action in itertools.product(increments, repeat=self.n_dim):
            if (
                sum(action) != 0
                and len([el for el in action if el > 0]) <= self.max_dim_per_action
            ):
                actions.append(tuple(action))
        actions.append(self.eos)
        return actions

    def get_mask_invalid_actions_forward(
        self,
        state: Optional[List] = None,
        done: Optional[bool] = None,
    ) -> List:
        """
        Returns a list of length the action space with values:
            - True if the forward action is invalid from the current state.
            - False otherwise.
        """
        if state is None:
            state = self.state.copy()
        if done is None:
            done = self.done
        if done:
            return [True for _ in range(self.policy_output_dim)]
        mask = [False for _ in range(self.policy_output_dim)]
        for idx, action in enumerate(self.action_space[:-1]):
            child = state.copy()
            for dim, incr in enumerate(action):
                child[dim] += incr
            if any(el >= self.length for el in child):
                mask[idx] = True
        return mask

    def state2oracle(self, state: List = None) -> List:
        """
        Prepares a state in "GFlowNet format" for the oracles: a list of length
        n_dim with values in the range [cell_min, cell_max] for each state.

        See: state2policy()

        Args
        ----
        state : list
            State
        """
        if state is None:
            state = self.state.copy()
        return (
            (
                np.array(self.state2policy(state)).reshape((self.n_dim, self.length))
                * self.cells[None, :]
            )
            .sum(axis=1)
            .tolist()
        )

    def statebatch2oracle(
        self, states: List[List]
    ) -> TensorType["batch", "state_oracle_dim"]:
        """
        Prepares a batch of states in "GFlowNet format" for the oracles: each state is
        a vector of length n_dim with values in the range [cell_min, cell_max].

        See: statetorch2oracle()

        Args
        ----
        state : list
            State
        """
        return self.statetorch2oracle(
            torch.tensor(states, device=self.device, dtype=self.float)
        )

    def statetorch2oracle(
        self, states: TensorType["batch", "state_dim"]
    ) -> TensorType["batch", "state_oracle_dim"]:
        """
        Prepares a batch of states in "GFlowNet format" for the oracles: each state is
        a vector of length n_dim with values in the range [cell_min, cell_max].

        See: statetorch2policy()
        """
        return (
            self.statetorch2policy(states).reshape(
                (len(states), self.n_dim, self.length)
            )
            * torch.tensor(self.cells[None, :], device=states.device, dtype=self.float)
        ).sum(axis=2)

    def state2policy(self, state: List = None) -> List:
        """
        Transforms the state given as argument (or self.state if None) into a
        one-hot encoding. The output is a list of len length * n_dim,
        where each n-th successive block of length elements is a one-hot encoding of
        the position in the n-th dimension.

        Example:
          - State, state: [0, 3, 1] (n_dim = 3)
          - state2policy(state): [1, 0, 0, 0, 0, 0, 0, 1, 0, 1, 0, 0] (length = 4)
                              |     0    |      3    |      1    |
        """
        if state is None:
            state = self.state.copy()
        state_policy = np.zeros(self.length * self.n_dim, dtype=np.float32)
        state_policy[(np.arange(len(state)) * self.length + state)] = 1
        return state_policy.tolist()

    def statebatch2policy(self, states: List[List]) -> npt.NDArray[np.float32]:
        """
        Transforms a batch of states into a one-hot encoding. The output is a numpy
        array of shape [n_states, length * n_dim].

        See state2policy().
        """
        cols = np.array(states) + np.arange(self.n_dim) * self.length
        rows = np.repeat(np.arange(len(states)), self.n_dim)
        state_policy = np.zeros(
            (len(states), self.length * self.n_dim), dtype=np.float32
        )
        state_policy[rows, cols.flatten()] = 1.0
        return state_policy

    def statetorch2policy(
        self, states: TensorType["batch", "state_dim"]
    ) -> TensorType["batch", "policy_output_dim"]:
        """
        Transforms a batch of states into a one-hot encoding. The output is a numpy
        array of shape [n_states, length * n_dim].

        See state2policy().
        """
        device = states.device
        cols = (states + torch.arange(self.n_dim).to(device) * self.length).to(int)
        rows = torch.repeat_interleave(
            torch.arange(states.shape[0]).to(device), self.n_dim
        )
        state_policy = torch.zeros(
            (states.shape[0], self.length * self.n_dim), dtype=states.dtype
        ).to(device)
        state_policy[rows, cols.flatten()] = 1.0
        return state_policy

    def policy2state(self, state_policy: List) -> List:
        """
        Transforms the one-hot encoding version of a state given as argument
        into a state (list of the position at each dimension).

        Example:
          - state_policy: [1, 0, 0, 0, 0, 0, 0, 1, 0, 1, 0, 0] (length = 4, n_dim = 3)
                          |     0    |      3    |      1    |
          - policy2state(state_policy): [0, 3, 1]
        """
        return np.where(np.reshape(state_policy, (self.n_dim, self.length)))[1].tolist()

    def readable2state(self, readable, alphabet={}):
        """
        Converts a human-readable string representing a state into a state as a list of
        positions.
        """
        return [int(el) for el in readable.strip("[]").split(" ") if el != ""]

    def state2readable(self, state, alphabet={}):
        """
        Converts a state (a list of positions) into a human-readable string
        representing a state.
        """
        return str(state).replace("(", "[").replace(")", "]").replace(",", "")

    def get_parents(
        self,
        state: Optional[List] = None,
        done: Optional[bool] = None,
        action: Optional[Tuple] = None,
    ) -> Tuple[List, List]:
        """
        Determines all parents and actions that lead to state.

        Args
        ----
        state : list
            Representation of a state, as a list of length length where each element is
            the position at each dimension.

        done : bool
            Whether the trajectory is done. If None, done is taken from instance.

        action : None
            Ignored

        Returns
        -------
        parents : list
            List of parents in state format

        actions : list
            List of actions that lead to state for each parent in parents
        """
        if state is None:
            state = self.state.copy()
        if done is None:
            done = self.done
        if done:
            return [state], [self.eos]
        else:
            parents = []
            actions = []
            for idx, action in enumerate(self.action_space[:-1]):
                parent = state.copy()
                for dim, incr in enumerate(action):
                    if parent[dim] - incr >= 0:
                        parent[dim] -= incr
                    else:
                        break
                else:
                    parents.append(parent)
                    actions.append(action)
        return parents, actions

    def step(
        self, action: Tuple[int], skip_mask_check: bool = False
    ) -> Tuple[List[int], Tuple[int], bool]:
        """
        Executes step given an action.

        Args
        ----
        action : tuple
            Action to be executed. An action is a tuple int values indicating the
            dimensions to increment by 1.

        skip_mask_check : bool
            If True, skip computing forward mask of invalid actions to check if the
            action is valid.

        Returns
        -------
        self.state : list
            The sequence after executing the action

        action : tuple
            Action executed

        valid : bool
            False, if the action is not allowed for the current state.
        """
        # Generic pre-step checks
        do_step, self.state, action = self._pre_step(
            action, skip_mask_check or self.skip_mask_check
        )
        if not do_step:
            return self.state, action, False
        # If only possible action is eos, then force eos
        # All dimensions are at the maximum length
        if all([s == self.length - 1 for s in self.state]):
            self.done = True
            self.n_actions += 1
            return self.state, self.eos, True
        # If action is not eos, then perform action
        elif action != self.eos:
            state_next = self.state.copy()
            for dim, incr in enumerate(action):
                state_next[dim] += incr
            if any([s >= self.length for s in state_next]):
                valid = False
            else:
                self.state = state_next
                valid = True
                self.n_actions += 1
            return self.state, action, valid
        # If action is eos, then perform eos
        else:
            self.done = True
            self.n_actions += 1
            return self.state, self.eos, True

    def get_max_traj_length(self):
        return self.n_dim * self.length

    def get_all_terminating_states(self) -> List[List]:
        all_x = np.int32(
            list(itertools.product(*[list(range(self.length))] * self.n_dim))
        )
        return all_x.tolist()

<<<<<<< HEAD
    def get_uniform_terminating_states(self, n_states: int) -> List[List]:
        states = np.random.randint(low=0, high=self.length, size=(n_states, self.n_dim))
        return states.tolist()

    def plot_samples_frequency(self, samples, ax=None, title=None, rescale=1):
        """
        Plot 2D histogram of samples.
        """
        if self.n_dim > 2:
            return None
        if ax is None:
            fig, ax = plt.subplots()
            standalone = True
        else:
            standalone = False
        # assuming the first time this function would be called when the dataset is created
        if self.rescale == None:
            self.rescale = rescale
        # make a list of integers from 0 to n_dim
        if self.rescale != 1:
            step = int(self.length / self.rescale)
        else:
            step = 1
        ax.set_xticks(np.arange(start=0, stop=self.length, step=step))
        ax.set_yticks(np.arange(start=0, stop=self.length, step=step))
        # check if samples is on GPU
        if torch.is_tensor(samples) and samples.is_cuda:
            samples = samples.detach().cpu()
        states = np.array(samples).astype(int)
        grid = np.zeros((self.length, self.length))
        if title == None:
            ax.set_title("Frequency of Coordinates Sampled")
        else:
            ax.set_title(title)
        # TODO: optimize
        for state in states:
            grid[state[0], state[1]] += 1
        im = ax.imshow(grid)
        divider = make_axes_locatable(ax)
        cax = divider.append_axes("right", size="5%", pad=0.05)
        plt.colorbar(im, cax=cax)
        plt.show()
        if standalone == True:
            plt.tight_layout()
            plt.close()
        return ax
=======
    def get_uniform_terminating_states(
        self, n_states: int, seed: int = None
    ) -> List[List]:
        rng = np.random.default_rng(seed)
        states = rng.integers(low=0, high=self.length, size=(n_states, self.n_dim))
        return states.tolist()
>>>>>>> 89bda84f
<|MERGE_RESOLUTION|>--- conflicted
+++ resolved
@@ -376,9 +376,11 @@
         )
         return all_x.tolist()
 
-<<<<<<< HEAD
-    def get_uniform_terminating_states(self, n_states: int) -> List[List]:
-        states = np.random.randint(low=0, high=self.length, size=(n_states, self.n_dim))
+    def get_uniform_terminating_states(
+        self, n_states: int, seed: int = None
+    ) -> List[List]:
+        rng = np.random.default_rng(seed)
+        states = rng.integers(low=0, high=self.length, size=(n_states, self.n_dim))
         return states.tolist()
 
     def plot_samples_frequency(self, samples, ax=None, title=None, rescale=1):
@@ -422,12 +424,4 @@
         if standalone == True:
             plt.tight_layout()
             plt.close()
-        return ax
-=======
-    def get_uniform_terminating_states(
-        self, n_states: int, seed: int = None
-    ) -> List[List]:
-        rng = np.random.default_rng(seed)
-        states = rng.integers(low=0, high=self.length, size=(n_states, self.n_dim))
-        return states.tolist()
->>>>>>> 89bda84f
+        return ax