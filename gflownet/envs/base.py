"""
Base class of GFlowNet environments
"""
from abc import abstractmethod
from copy import deepcopy
from typing import List, Optional, Tuple, Union

import numpy as np
import numpy.typing as npt
import torch
from torch.distributions import Categorical
from torchtyping import TensorType

from gflownet.utils.common import set_device, set_float_precision
from pathlib import Path


class GFlowNetEnv:
    """
    Base class of GFlowNet environments
    """

    def __init__(
        self,
        device: str = "cpu",
        float_precision: int = 32,
        env_id: Union[int, str] = "env",
        reward_min: float = 1e-8,
        reward_beta: float = 1.0,
        reward_norm: float = 1.0,
        reward_norm_std_mult: float = 0.0,
        reward_func: str = "identity",
        energies_stats: List[int] = None,
        denorm_proxy: bool = False,
        proxy=None,
        oracle=None,
<<<<<<< HEAD
        fixed_distribution: dict = None,
        random_distribution: dict = None,
=======
        proxy_state_format: str = "oracle",
        fixed_distribution: Optional[dict] = None,
        random_distribution: Optional[dict] = None,
>>>>>>> 72701a55
        **kwargs,
    ):
        # Call reset() to set initial state, done, n_actions
        self.reset()
        # Device
        if isinstance(device, str):
            self.device = set_device(device)
        else:
            self.device = device
        # Float precision
        self.float = set_float_precision(float_precision)
        # Reward settings
        self.min_reward = reward_min
        assert self.min_reward > 0
        self.reward_beta = reward_beta
        assert self.reward_beta > 0
        self.reward_norm = reward_norm
        assert self.reward_norm > 0
        self.reward_norm_std_mult = reward_norm_std_mult
        self.reward_func = reward_func
        self.energies_stats = energies_stats
        self.denorm_proxy = denorm_proxy
        # Proxy and oracle
        self.proxy = proxy
        self.setup_proxy()
        if oracle is None:
            self.oracle = self.proxy
        else:
            self.oracle = oracle
        # Log SoftMax function
        self.logsoftmax = torch.nn.LogSoftmax(dim=1)
        # Action space
        self.action_space = self.get_action_space()
        self.action_space_torch = torch.tensor(
            self.action_space, device=self.device, dtype=self.float
        )
        self.action_space_dim = len(self.action_space)
        # Max trajectory length
        self.max_traj_length = self.get_max_traj_length()
        # Policy outputs
        self.fixed_policy_output = self.get_policy_output(fixed_distribution)
        self.random_policy_output = self.get_policy_output(random_distribution)
        self.policy_output_dim = len(self.fixed_policy_output)
        self.policy_input_dim = len(self.state2policy())
        if proxy is not None:
            self.set_proxy(proxy)

    def set_proxy(self, proxy):
        self.proxy = proxy
        if hasattr(self, "proxy_factor"):
            return
        if self.proxy is not None and self.proxy.maximize is not None:
            # can be None for dropout regressor/UCB
            maximize = self.proxy.maximize
        elif self.oracle is not None:
            maximize = self.oracle.maximize
        else:
            raise ValueError("Proxy and Oracle cannot be None together.")
        if maximize:
            self.proxy_factor = 1.0
        else:
            self.proxy_factor = -1.0

    @abstractmethod
    def get_action_space(self):
        """
        Constructs list with all possible actions (excluding end of sequence)
        """
        pass

    def actions2indices(
        self, actions: TensorType["batch_size", "action_dim"]
    ) -> TensorType["batch_size"]:
        """
        Returns the corresponding indices in the action space of the actions in a batch.
        """
        # Expand the action_space tensor: [batch_size, d_actions_space, action_dim]
        action_space = torch.unsqueeze(self.action_space_torch, 0).expand(
            actions.shape[0], -1, -1
        )
        # Expand the actions tensor: [batch_size, d_actions_space, action_dim]
        actions = torch.unsqueeze(actions, 1).expand(-1, self.action_space_dim, -1)
        # Take the indices at the d_actions_space dimension where all the elements in
        # the action_dim dimension are True
        return torch.where(torch.all(actions == action_space, dim=2))[1]

    def get_mask_invalid_actions_forward(
        self,
        state: Optional[List] = None,
        done: Optional[bool] = None,
    ) -> List:
        """
        Returns a list of length the action space with values:
            - True if the forward action is invalid from the current state.
            - False otherwise.
        For continuous or hybrid environments, this mask corresponds to the discrete
        part of the action space.
        """
        return [False for _ in range(self.action_space_dim)]

    def get_mask_invalid_actions_backward(
        self,
        state: Optional[List] = None,
        done: Optional[bool] = None,
        parents_a: Optional[List] = None,
    ) -> List:
        """
        Returns a list of length the action space with values:
            - True if the backward action is invalid from the current state.
            - False otherwise.
        For continuous or hybrid environments, this mask corresponds to the discrete
        part of the action space.

        The base implementation below should be common to all discrete spaces as it
        relies on get_parents, which is environment-specific and must be implemented.
        Continuous environments will probably need to implement its specific version of
        this method.
        """
        if parents_a is None:
            _, parents_a = self.get_parents()
        mask = [True for _ in range(self.action_space_dim)]
        for pa in parents_a:
            mask[self.action_space.index(pa)] = False
        return mask

    def get_parents(
        self,
        state: Optional[List] = None,
        done: Optional[bool] = None,
        action: Optional[Tuple] = None,
    ) -> Tuple[List, List]:
        """
        Determines all parents and actions that lead to state.

        In continuous environments, get_parents() should return only the parent from
        which action leads to state.

        Args
        ----
        state : list
            Representation of a state

        done : bool
            Whether the trajectory is done. If None, done is taken from instance.

        action : tuple
            Last action performed

        Returns
        -------
        parents : list
            List of parents in state format

        actions : list
            List of actions that lead to state for each parent in parents
        """
        if state is None:
            state = self.state.copy()
        if done is None:
            done = self.done
        if done:
            return [state], [(self.eos,)]
        parents = []
        actions = []
        return parents, actions

    def step(self, action: Tuple[int]) -> Tuple[List[int], Tuple[int], bool]:
        """
        Executes step given an action.

        Args
        ----
        action : tuple
            Action from the action space.

        Returns
        -------
        self.state : list
            The sequence after executing the action

        action : int
            Action index

        valid : bool
            False, if the action is not allowed for the current state, e.g. stop at the
            root state
        """
        # If env is done, return invalid
        if self.done:
            return self.state, action, False
        # If action not found in action space raise an error
        if action not in self.action_space:
            raise ValueError(
                f"Tried to execute action {action} not present in action space."
            )
        action_idx = self.action_space.index(action)
        # If action is in invalid mask, exit immediately
        if self.get_mask_invalid_actions_forward()[action_idx]:
            return self.state, action, False
        return None, None, None

    def sample_actions(
        self,
        policy_outputs: TensorType["n_states", "policy_output_dim"],
        sampling_method: str = "policy",
        mask_invalid_actions: TensorType["n_states", "policy_output_dim"] = None,
        temperature_logits: float = 1.0,
        loginf: float = 1000,
    ) -> Tuple[List[Tuple], TensorType["n_states"]]:
        """
        Samples a batch of actions from a batch of policy outputs. This implementation
        is generally valid for all discrete environments but continuous environments
        will likely have to implement its own.
        """
        device = policy_outputs.device
        ns_range = torch.arange(policy_outputs.shape[0]).to(device)
        if sampling_method == "uniform":
            logits = torch.ones(policy_outputs.shape).to(device)
        elif sampling_method == "policy":
            logits = policy_outputs
            logits /= temperature_logits
        if mask_invalid_actions is not None:
            logits[mask_invalid_actions] = -loginf
        action_indices = Categorical(logits=logits).sample()
        logprobs = self.logsoftmax(logits)[ns_range, action_indices]
        # Build actions
        actions = [self.action_space[idx] for idx in action_indices]
        return actions, logprobs

    def get_logprobs(
        self,
        policy_outputs: TensorType["n_states", "policy_output_dim"],
        is_forward: bool,
        actions: TensorType["n_states", "actions_dim"],
        states_target: TensorType["n_states", "policy_input_dim"],
        mask_invalid_actions: TensorType["batch_size", "policy_output_dim"] = None,
        loginf: float = 1000,
    ) -> TensorType["batch_size"]:
        """
        Computes log probabilities of actions given policy outputs and actions. This
        implementation is generally valid for all discrete environments but continuous
        environments will likely have to implement its own.
        """
        device = policy_outputs.device
        ns_range = torch.arange(policy_outputs.shape[0]).to(device)
        logits = policy_outputs
        if mask_invalid_actions is not None:
            logits[mask_invalid_actions] = -loginf
        action_indices = (
            torch.tensor(
                [self.action_space.index(tuple(action.tolist())) for action in actions]
            )
            .to(int)
            .to(device)
        )
        logprobs = self.logsoftmax(logits)[ns_range, action_indices]
        return logprobs

    def get_policy_output(self, params: Optional[dict] = None):
        """
        Defines the structure of the output of the policy model, from which an
        action is to be determined or sampled, by returning a vector with a fixed
        random policy. As a baseline, the policy is uniform over the dimensionality of
        the action space.

        Continuous environments will generally have to overwrite this method.
        """
        return np.ones(self.action_space_dim)

    def state2proxy(self, state: List = None):
        """
        Prepares a state in "GFlowNet format" for the proxy.

        Args
        ----
        state : list
            A state
        """
        if state is None:
            state = self.state.copy()
        return self.statebatch2proxy([state])

    def statebatch2proxy(self, states: List[List]) -> npt.NDArray[np.float32]:
        """
        Prepares a batch of states in "GFlowNet format" for the proxy.

        Args
        ----
        state : list
            A state
        """
        return np.array(states)

    def statetorch2proxy(
        self, states: TensorType["batch_size", "state_dim"]
    ) -> TensorType["batch_size", "state_proxy_dim"]:
        """
        Prepares a batch of states in torch "GFlowNet format" for the proxy.
        """
        return states

    def state2oracle(self, state: List = None):
        """
        Prepares a list of states in "GFlowNet format" for the oracle

        Args
        ----
        state : list
            A state
        """
        if state is None:
            state = self.state.copy()
        return state

    def statebatch2oracle(self, states: List[List]):
        """
        Prepares a batch of states in "GFlowNet format" for the oracles
        """
        return states

    def statetorch2policy(
        self, states: TensorType["batch_size", "state_dim"]
    ) -> TensorType["batch_size", "policy_input_dim"]:
        """
        Prepares a batch of states in torch "GFlowNet format" for the policy
        """
        return states

    def state2policy(self, state=None):
        """
        Converts a state into a format suitable for a machine learning model, such as a
        one-hot encoding.
        """
        if state is None:
            state = self.state
        return state

    def statebatch2policy(self, states: List[List]) -> npt.NDArray[np.float32]:
        """
        Converts a batch of states into a format suitable for a machine learning model,
        such as a one-hot encoding. Returns a numpy array.
        """
        return np.array(states)

    def policy2state(self, state_policy: List) -> List:
        """
        Converts the model (e.g. one-hot encoding) version of a state given as
        argument into a state.
        """
        return state_policy

    def state2readable(self, state=None):
        """
        Converts a state into human-readable representation.
        """
        if state is None:
            state = self.state
        return str(state)

    def readable2state(self, readable):
        """
        Converts a human-readable representation of a state into the standard format.
        """
        return readable

    def traj2readable(self, traj=None):
        """
        Converts a trajectory into a human-readable string.
        """
        return str(traj).replace("(", "[").replace(")", "]").replace(",", "")

    def reward(self, state=None, done=None):
        """
        Computes the reward of a state
        """
        if done is None:
            done = self.done
        if done:
            return np.array(0.0)
        if state is None:
            state = self.state.copy()
        return self.proxy2reward(self.proxy(self.state2proxy(state)))

    def reward_batch(self, states: List[List], done=None):
        """
        Computes the rewards of a batch of states, given a list of states and 'dones'
        """
        if done is None:
            done = np.ones(len(states), dtype=bool)
        states_proxy = self.statebatch2proxy(states)[list(done), :]
        rewards = np.zeros(len(done))
        if states_proxy.shape[0] > 0:
            rewards[list(done)] = self.proxy2reward(self.proxy(states_proxy)).tolist()
        return rewards

    def reward_torchbatch(
        self,
        states: TensorType["batch_size", "state_dim"],
        done: TensorType["batch_size"] = None,
    ):
        """
        Computes the rewards of a batch of states in "GFlownet format"
        """
        if done is None:
            done = torch.ones(states.shape[0], dtype=torch.bool, device=self.device)
        states_proxy = self.statetorch2proxy(states[done, :])
        reward = torch.zeros(done.shape[0], dtype=self.float, device=self.device)
        if states[done, :].shape[0] > 0:
            reward[done] = self.proxy2reward(self.proxy(states_proxy))
        return reward

    def proxy2reward(self, proxy_vals):
        """
        Prepares the output of an oracle for GFlowNet: the inputs proxy_vals is
        expected to be a negative value (energy), unless self.denorm_proxy is True. If
        the latter, the proxy values are first de-normalized according to the mean and
        standard deviation in self.energies_stats. The output of the function is a
        strictly positive reward - provided self.reward_norm and self.reward_beta are
        positive - and larger than self.min_reward.
        """
        if self.denorm_proxy:
            # TODO: do with torch
            proxy_vals = (
                proxy_vals * (self.energies_stats[1] - self.energies_stats[0])
                + self.energies_stats[0]
            )
            # proxy_vals = proxy_vals * self.energies_stats[3] + self.energies_stats[2]
        if self.reward_func == "power":
            return torch.clamp(
                (self.proxy_factor * proxy_vals / self.reward_norm) ** self.reward_beta,
                min=self.min_reward,
                max=None,
            )
        elif self.reward_func == "boltzmann":
            return torch.clamp(
                torch.exp(self.proxy_factor * self.reward_beta * proxy_vals),
                min=self.min_reward,
                max=None,
            )
        elif self.reward_func == "identity":
            return torch.clamp(
                self.proxy_factor * proxy_vals,
                min=self.min_reward,
                max=None,
            )
        elif self.reward_func == "linear_shift":
            return torch.clamp(
                self.proxy_factor * proxy_vals + self.reward_beta,
                min=self.min_reward,
                max=None,
            )
        else:
            raise NotImplementedError

    def reward2proxy(self, reward):
        """
        Converts a "GFlowNet reward" into a (negative) energy or values as returned by
        an oracle.
        """
        if self.reward_func == "power":
            return self.proxy_factor * torch.exp(
                (
                    torch.log(reward)
                    + self.reward_beta * torch.log(torch.as_tensor(self.reward_norm))
                ) / self.reward_beta
            )
        elif self.reward_func == "boltzmann":
            return self.proxy_factor * torch.log(reward) / self.reward_beta
        elif self.reward_func == "identity":
            return self.proxy_factor * reward
        elif self.reward_func == "linear_shift":
            return self.proxy_factor * (reward - self.reward_beta)
        else:
            raise NotImplementedError

    def reset(self, env_id: Union[int, str] = None):
        """
        Resets the environment.
        """
        if torch.is_tensor(self.source):
            self.state = self.source.clone().detach()
        else:
            self.state = self.source.copy()
        self.n_actions = 0
        self.done = False
        self.id = env_id
        return self

    def set_state(self, state: List, done: Optional[bool] = False):
        """
        Sets the state and done of an environment.
        """
        self.state = state
        self.done = done
        return self

    def copy(self):
        return self.__class__(**self.__dict__)
        # return deepcopy(self)

    def set_energies_stats(self, energies_stats):
        self.energies_stats = energies_stats

    def set_reward_norm(self, reward_norm):
        self.reward_norm = reward_norm

    def get_max_traj_length(self):
        return 1e3

    def get_trajectories(
        self, traj_list, traj_actions_list, current_traj, current_actions
    ):
        """
        Determines all trajectories leading to each state in traj_list, recursively.

        Args
        ----
        traj_list : list
            List of trajectories (lists)

        traj_actions_list : list
            List of actions within each trajectory

        current_traj : list
            Current trajectory

        current_actions : list
            Actions of current trajectory

        Returns
        -------
        traj_list : list
            List of trajectories (lists)

        traj_actions_list : list
            List of actions within each trajectory
        """
        parents, parents_actions = self.get_parents(current_traj[-1], False)
        if parents == []:
            traj_list.append(current_traj)
            if hasattr(self, "action_pad_length"):
                # Required for compatibility with mfenv when length(sfenv_action) != length(fidelity.action)
                # For example, in AMP, length(sfenv_action) = 1 like (2,), length(fidelity.action) = 2 like (22, 1)
                current_actions = [
                    tuple(list(action) + [0] * (self.action_length - len(action)))
                    for action in current_actions
                ]
            traj_actions_list.append(current_actions)
            return traj_list, traj_actions_list
        for idx, (p, a) in enumerate(zip(parents, parents_actions)):
            traj_list, traj_actions_list = self.get_trajectories(
                traj_list, traj_actions_list, current_traj + [p], current_actions + [a]
            )
        return traj_list, traj_actions_list

    def setup_proxy(self):
        if self.proxy:
            self.proxy.setup(self)<|MERGE_RESOLUTION|>--- conflicted
+++ resolved
@@ -34,14 +34,8 @@
         denorm_proxy: bool = False,
         proxy=None,
         oracle=None,
-<<<<<<< HEAD
         fixed_distribution: dict = None,
         random_distribution: dict = None,
-=======
-        proxy_state_format: str = "oracle",
-        fixed_distribution: Optional[dict] = None,
-        random_distribution: Optional[dict] = None,
->>>>>>> 72701a55
         **kwargs,
     ):
         # Call reset() to set initial state, done, n_actions
@@ -506,7 +500,8 @@
                 (
                     torch.log(reward)
                     + self.reward_beta * torch.log(torch.as_tensor(self.reward_norm))
-                ) / self.reward_beta
+                )
+                / self.reward_beta
             )
         elif self.reward_func == "boltzmann":
             return self.proxy_factor * torch.log(reward) / self.reward_beta
