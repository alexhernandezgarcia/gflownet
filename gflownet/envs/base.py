--- conflicted
+++ resolved
@@ -433,10 +433,7 @@
         logprobs = self.logsoftmax(logits)[ns_range, action_indices]
         return logprobs
 
-<<<<<<< HEAD
-=======
     # TODO: add seed
->>>>>>> 7d98361f
     def step_random(self, backward: bool = False):
         """
         Samples a random action and executes the step.
