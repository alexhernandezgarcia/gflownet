--- conflicted
+++ resolved
@@ -540,7 +540,6 @@
             )
             + self.space_group.readable2state(readables[2])
             + self.lattice_parameters.readable2state(readables[3])
-<<<<<<< HEAD
         )
 
     @torch.no_grad()
@@ -780,7 +779,4 @@
 
         self.proxy.rescale_outputs = rso
 
-        return energy, proxy, energy_reward, proxy_reward
-=======
-        )
->>>>>>> 2925e19e
+        return energy, proxy, energy_reward, proxy_reward