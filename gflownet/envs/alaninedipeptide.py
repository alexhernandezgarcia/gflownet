from copy import deepcopy
from typing import List, Tuple, Union

import numpy as np
import numpy.typing as npt
import torch
from torchtyping import TensorType

from gflownet.envs.ctorus import ContinuousTorus
from gflownet.utils.molecule import constants
from gflownet.utils.molecule.atom_positions_dataset import AtomPositionsDataset
from gflownet.utils.molecule.conformer_base import ConformerBase


class AlanineDipeptide(ContinuousTorus):
    """Simple extension of 2d continuous torus where reward function is defined by the
    energy of the alanine dipeptide molecule"""

    def __init__(
        self,
        path_to_dataset,
        url_to_dataset,
        **kwargs,
    ):
        self.atom_positions_dataset = AtomPositionsDataset(
            path_to_dataset, url_to_dataset
        )
        atom_positions = self.atom_positions_dataset.sample()
        self.conformer = ConformerBase(
            atom_positions, constants.ad_smiles, constants.ad_free_tas
        )
        n_dim = len(self.conformer.freely_rotatable_tas)
        super().__init__(**kwargs)
        self.sync_conformer_with_state()

    def sync_conformer_with_state(self, state: List = None):
        if state is None:
            state = self.state
        for idx, ta in enumerate(self.conformer.freely_rotatable_tas):
            self.conformer.set_torsion_angle(ta, state[idx])
        return self.conformer

    # TODO: are the conversions to oracle relevant?
    def states2proxy(
        self, states: Union[List[List], TensorType["batch", "state_dim"]]
    ) -> npt.NDArray:
        """
        Prepares a batch of states in "environment format" for the proxy: each state is
        a vector of length n_dim where each value is an angle in radians. The n_actions
<<<<<<< HEAD
        item is removed.

        Important: this method returns a numpy array, unlike in most other
        environments.

        Args
        ----
        states : list or tensor
            A batch of states in environment format, either as a list of states or as a
            single tensor.

        Returns
        -------
        A numpy array containing all the states in the batch.
        """
        if torch.is_tensor(states[0]):
            return states.cpu().numpy()[:, :-1]
        else:
            return np.array(states)[:, :-1]

    # TODO: need to keep?
    def statetorch2oracle(
        self, states: TensorType["batch", "state_dim"]
    ) -> List[Tuple[npt.NDArray, npt.NDArray]]:
        """
        Prepares a batch of states in torch "GFlowNet format" for the oracle.
        """
        device = states.device
        if device == torch.device("cpu"):
            np_states = states.numpy()
        else:
            np_states = states.cpu().numpy()
        result = self.statebatch2oracle(np_states)
        return result

    # TODO: need to keep?
    def statebatch2oracle(
        self, states: List[List]
    ) -> List[Tuple[npt.NDArray, npt.NDArray]]:
        """
        Prepares a batch of states in "GFlowNet format" for the oracle: a list of
        tuples, where first element in the tuple is numpy array of atom positions of
        shape [num_atoms, 3] and the second element is numpy array of atomic numbers of
        shape [num_atoms, ]
=======
        item is removed. This transformation is obtained from the parent states2proxy.

        Important: this method returns a numpy array, unlike in most other
        environments.

        Args
        ----
        states : list or tensor
            A batch of states in environment format, either as a list of states or as a
            single tensor.

        Returns
        -------
        A numpy array containing all the states in the batch.
>>>>>>> 16780bc7
        """
        return super().states2proxy(states).numpy()


if __name__ == "__main__":
    import sys

    path_to_data = sys.argv[1]
    print(path_to_data)
    env = AlanineDipeptide(path_to_data)
    print("initial state:", env.state)
    conf = env.sync_conformer_with_state()
    tas = conf.get_freely_rotatable_tas_values()
    print("initial conf torsion angles:", tas)

    # apply simple action
    new_state, action, done = env.step((0, 1.2))
    print("action:", action)
    print("new_state:", new_state)
    conf = env.sync_conformer_with_state()
    tas = conf.get_freely_rotatable_tas_values()
    print("new conf torsion angles:", tas)
    print("done:", done)<|MERGE_RESOLUTION|>--- conflicted
+++ resolved
@@ -47,52 +47,6 @@
         """
         Prepares a batch of states in "environment format" for the proxy: each state is
         a vector of length n_dim where each value is an angle in radians. The n_actions
-<<<<<<< HEAD
-        item is removed.
-
-        Important: this method returns a numpy array, unlike in most other
-        environments.
-
-        Args
-        ----
-        states : list or tensor
-            A batch of states in environment format, either as a list of states or as a
-            single tensor.
-
-        Returns
-        -------
-        A numpy array containing all the states in the batch.
-        """
-        if torch.is_tensor(states[0]):
-            return states.cpu().numpy()[:, :-1]
-        else:
-            return np.array(states)[:, :-1]
-
-    # TODO: need to keep?
-    def statetorch2oracle(
-        self, states: TensorType["batch", "state_dim"]
-    ) -> List[Tuple[npt.NDArray, npt.NDArray]]:
-        """
-        Prepares a batch of states in torch "GFlowNet format" for the oracle.
-        """
-        device = states.device
-        if device == torch.device("cpu"):
-            np_states = states.numpy()
-        else:
-            np_states = states.cpu().numpy()
-        result = self.statebatch2oracle(np_states)
-        return result
-
-    # TODO: need to keep?
-    def statebatch2oracle(
-        self, states: List[List]
-    ) -> List[Tuple[npt.NDArray, npt.NDArray]]:
-        """
-        Prepares a batch of states in "GFlowNet format" for the oracle: a list of
-        tuples, where first element in the tuple is numpy array of atom positions of
-        shape [num_atoms, 3] and the second element is numpy array of atomic numbers of
-        shape [num_atoms, ]
-=======
         item is removed. This transformation is obtained from the parent states2proxy.
 
         Important: this method returns a numpy array, unlike in most other
@@ -107,7 +61,6 @@
         Returns
         -------
         A numpy array containing all the states in the batch.
->>>>>>> 16780bc7
         """
         return super().states2proxy(states).numpy()
 
