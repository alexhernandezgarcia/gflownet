import common
import numpy as np
import pymatgen.symmetry.groups as pmgg
import pytest
import torch
from pyxtal.symmetry import Group

from gflownet.envs.crystals.spacegroup import SpaceGroup

N_ATOMS = [3, 7, 9]
<<<<<<< HEAD
N_ATOMS_B = [5, 0, 14, 1]
=======
>>>>>>> 04401902
SG_SUBSET = [1, 17, 39, 123, 230]


@pytest.fixture
def env():
    return SpaceGroup()


@pytest.fixture
def env_with_composition():
    return SpaceGroup(n_atoms=N_ATOMS)


@pytest.fixture
<<<<<<< HEAD
def env_with_composition_b():
    return SpaceGroup(n_atoms=N_ATOMS_B)


@pytest.fixture
=======
>>>>>>> 04401902
def env_with_restricted_spacegroups():
    return SpaceGroup(space_groups_subset=SG_SUBSET)


def test__environment__initializes_properly():
    env = SpaceGroup()
    assert env.source == [0] * 3
    assert env.state == [0] * 3


def test__environment__space_groups_subset__initializes_properly():
<<<<<<< HEAD
    env_sg_subset = SpaceGroup(space_groups_subset=[1, 2])
    assert env_sg_subset.source == [0] * 3
    assert env_sg_subset.state == [0] * 3
    assert len(env_sg_subset.space_groups) == 2
    env_sg_subset = SpaceGroup(space_groups_subset=range(1, 15 + 1))
    assert env_sg_subset.source == [0] * 3
    assert env_sg_subset.state == [0] * 3
    assert len(env_sg_subset.space_groups) == 15
    env_sg_subset = SpaceGroup(space_groups_subset=SG_SUBSET)
    assert env_sg_subset.source == [0] * 3
    assert env_sg_subset.state == [0] * 3
    assert len(env_sg_subset.space_groups) == len(SG_SUBSET)
=======
    def count_distinct(my_dict, sub_key):
        all_elements = []
        for sub_dict in my_dict.values():
            all_elements.extend(sub_dict[sub_key])

        distinct_elements = set(all_elements)
        return len(distinct_elements)

    env = SpaceGroup(space_groups_subset=[1, 2])
    nb_spacegroups = 2
    nb_cls = 1
    nb_ps = 2
    assert env.source == [0] * 3
    assert env.state == [0] * 3
    assert len(env.space_groups) == nb_spacegroups
    assert len(env.crystal_lattice_systems) == nb_cls
    assert len(env.point_symmetries) == nb_ps
    assert count_distinct(env.crystal_lattice_systems, "space_groups") == nb_spacegroups
    assert count_distinct(env.crystal_lattice_systems, "point_symmetries") == nb_ps
    assert count_distinct(env.point_symmetries, "space_groups") == nb_spacegroups
    assert count_distinct(env.point_symmetries, "crystal_lattice_systems") == nb_cls

    env = SpaceGroup(space_groups_subset=range(1, 15 + 1))
    nb_spacegroups = 15
    nb_cls = 2
    nb_ps = 3
    assert env.source == [0] * 3
    assert env.state == [0] * 3
    assert len(env.space_groups) == nb_spacegroups
    assert len(env.crystal_lattice_systems) == nb_cls
    assert len(env.point_symmetries) == nb_ps
    assert count_distinct(env.crystal_lattice_systems, "space_groups") == nb_spacegroups
    assert count_distinct(env.crystal_lattice_systems, "point_symmetries") == nb_ps
    assert count_distinct(env.point_symmetries, "space_groups") == nb_spacegroups
    assert count_distinct(env.point_symmetries, "crystal_lattice_systems") == nb_cls

    env = SpaceGroup(space_groups_subset=SG_SUBSET)
    nb_spacegroups = len(SG_SUBSET)
    nb_cls = 4
    nb_ps = 4
    assert env.source == [0] * 3
    assert env.state == [0] * 3
    assert len(env.space_groups) == nb_spacegroups
    assert len(env.crystal_lattice_systems) == nb_cls
    assert len(env.point_symmetries) == nb_ps
    assert count_distinct(env.crystal_lattice_systems, "space_groups") == nb_spacegroups
    assert count_distinct(env.crystal_lattice_systems, "point_symmetries") == nb_ps
    assert count_distinct(env.point_symmetries, "space_groups") == nb_spacegroups
    assert count_distinct(env.point_symmetries, "crystal_lattice_systems") == nb_cls
>>>>>>> 04401902


def test__environment__action_space_has_eos():
    env = SpaceGroup()
    assert env.eos in env.action_space


def test__env_with_composition_b__debug(env_with_composition_b):
    env = env_with_composition_b
    pass


@pytest.mark.parametrize(
    "action, expected",
    [
        (
            (0, 1, 0),
            True,
        ),
        (
            (0, 1, 1),
            False,
        ),
        (
            (0, 1, 2),
            True,
        ),
        (
            (0, 1, 3),
            False,
        ),
        (
            (1, 1, 0),
            True,
        ),
        (
            (1, 1, 1),
            True,
        ),
        (
            (1, 1, 2),
            False,
        ),
        (
            (1, 1, 3),
            False,
        ),
        (
            (2, 1, 0),
            True,
        ),
        (
            (2, 1, 1),
            True,
        ),
        (
            (2, 1, 2),
            True,
        ),
        (
            (2, 1, 3),
            True,
        ),
    ],
)
def test__action_space__contains_expected(env, action, expected):
    assert (action in env.action_space) == expected


@pytest.mark.parametrize(
    "action, expected",
    [
        (
            (2, 1, 0),
            True,
        ),
        (
            (2, 17, 0),
            True,
        ),
        (
            (2, 39, 0),
            True,
        ),
        (
            (2, 123, 0),
            True,
        ),
        (
            (2, 230, 0),
            True,
        ),
        (
            (2, 2, 0),
            False,
        ),
    ],
)
def test__action_space__env_with_restricted_spacegroups__contains_expected(
    env_with_restricted_spacegroups, action, expected
):
    env = env_with_restricted_spacegroups
    assert (action in env.action_space) == expected


@pytest.mark.parametrize(
    "state, action, expected",
    [
        (
            [0, 0, 0],
            (0, 1, 0),
            False,
        ),
        (
            [0, 0, 0],
            (0, 1, 2),
            True,
        ),
        (
            [0, 0, 0],
            (1, 1, 0),
            False,
        ),
        (
            [0, 0, 0],
            (2, 1, 0),
            False,
        ),
        (
            [0, 0, 1],
            (2, 1, 0),
            True,
        ),
        (
            [0, 0, 1],
            (0, 1, 0),
            True,
        ),
        (
            [0, 0, 1],
            (1, 1, 0),
            True,
        ),
        (
            [1, 1, 0],
            (2, 1, 3),
            False,
        ),
    ],
)
def test__get_mask_invalid_actions_forward__masks_expected_action(
    env, state, action, expected
):
    assert action in env.action_space
    mask = env.get_mask_invalid_actions_forward(state, False)
    assert mask[env.action_space.index(action)] == expected, print(
        state, action, expected
    )


@pytest.mark.parametrize(
    "state, parents_expected, parents_a_expected",
    [
        (
            [7, 3, 184],
            [[0, 0, 0], [7, 3, 0], [7, 0, 0], [0, 3, 0]],
            [(2, 184, 0), (2, 184, 3), (2, 184, 1), (2, 184, 2)],
        ),
        (
            [1, 0, 0],
            [[0, 0, 0]],
            [(0, 1, 0)],
        ),
        (
            [0, 1, 0],
            [[0, 0, 0]],
            [(1, 1, 0)],
        ),
        (
            [5, 4, 0],
            [[5, 0, 0], [0, 4, 0]],
            [(1, 4, 1), (0, 5, 2)],
        ),
        (
            [8, 2, 0],
            [[8, 0, 0], [0, 2, 0]],
            [(1, 2, 1), (0, 8, 2)],
        ),
    ],
)
def test__get_parents__returns_expected(
    env, state, parents_expected, parents_a_expected
):
    parents, parents_a = env.get_parents(state)
    parents = [tuple(p) for p in parents]
    parents_expected = [tuple(p) for p in parents_expected]
    assert set(parents) == set(parents_expected)
    assert set(parents_a) == set(parents_a_expected)


@pytest.mark.parametrize(
    "state",
    [
        [0, 0, 0],
        [1, 0, 0],
        [0, 1, 0],
        [0, 0, 1],
        [1, 1, 0],
        [1, 0, 1],
        [0, 1, 1],
        [1, 1, 1],
    ],
)
def test__state2readable2state(env, state):
    assert all(
        [
            el1 == el2
            for el1, el2 in zip(env.readable2state(env.state2readable(state)), state)
        ]
    )


def test__env_with_composition__compatibility_dict_as_in_pyxtal(env_with_composition):
    for (
        sg,
        is_compatible,
    ) in env_with_composition.n_atoms_compatibility_dict.items():
        sg_pyxtal = Group(sg)
        assert sg_pyxtal.check_compatible(N_ATOMS)[0] == is_compatible


def test__get_mask_invalid_actions_forward__incompatible_sg_are_invalid(
    env_with_composition,
):
    """
    For all states with crystal-lattice system and point symmetry but not space group
    set, check that incompatible space groups according to pyxtal correspond to invalid
    actions.

    Note that this test takes non-negligible time. You may skip it for debugging/dev
    with: @pytest.mark.skip(reason="disabled during debugging - reactivate!")
    """
    all_x = env_with_composition.get_all_terminating_states()
    for state in all_x:
        state[env_with_composition.sg_idx] = 0
        env_with_composition.set_state(state=state, done=False)
        mask_f = env_with_composition.get_mask_invalid_actions_forward()
        state_type = env_with_composition.get_state_type(state)
        for sg in env_with_composition.space_groups:
            sg_pyxtal = Group(sg)
            is_compatible = sg_pyxtal.check_compatible(N_ATOMS)[0]
            action = (env_with_composition.sg_idx, sg, state_type)
            if not is_compatible:
                assert mask_f[env_with_composition.action_space.index(action)] is True


def test__states_are_compatible_with_pymatgen(env):
    for idx in env.space_groups:
        env = env.reset()
        env.step((2, idx, 0))
        sg_int = pmgg.sg_symbol_from_int_number(idx)
        sg = pmgg.SpaceGroup(sg_int)
        assert sg.int_number == env.state[env.sg_idx]
        assert sg.crystal_system == env.crystal_system
        assert sg.symbol == env.space_group_symbol
        assert sg.point_group == env.point_group


@pytest.mark.parametrize(
    "n_atoms, cls_idx, ps_idx",
    [
        [[1], 5, 1],
        [[17], 5, 1],
        [[1, 13], 5, 1],
    ],
)
def test__special_cases_composition_compatibility(n_atoms, cls_idx, ps_idx):
    env = SpaceGroup(n_atoms=n_atoms)
    # Crystal lattice system space groups must not compatible with composition
    # constraints
    assert env._is_compatible(cls_idx=cls_idx) is False
    # Setting crystal lattice system should fail
    action_cls_5_from_0 = (0, 5, 0)
    state_new, action, valid = env.step(action_cls_5_from_0)
    assert valid is False
    # Point symmetry space groups must be compatible with composition constraints
    assert env._is_compatible(ps_idx=ps_idx) is True
    # Setting point symmetry should be valid
    action_ps_1_from_0 = (1, 1, 0)
    state_new, action, valid = env.step(action_ps_1_from_0)
    assert valid is True
    # Setting crystal lattice system should still fail
    action_cls_5_from_2 = (0, 5, 2)
    state_new, action, valid = env.step(action_cls_5_from_2)
    assert valid is False


def test__all_common__env(env):
    print("\n\nCommon tests for SpaceGroup without composition restrictions\n")
    return common.test__all_env_common(env)


def test__all_common__env_with_composition(env_with_composition):
    print(
        f"\n\nCommon tests for SpaceGroup with restrictions from composition {N_ATOMS}\n"
    )
    return common.test__all_env_common(env_with_composition)


def test__all_common__env_with_restricted_spacegroups(env_with_restricted_spacegroups):
    print(f"\n\nCommon tests for SpaceGroup with restricted space groups {SG_SUBSET}")
    return common.test__all_env_common(env_with_restricted_spacegroups)<|MERGE_RESOLUTION|>--- conflicted
+++ resolved
@@ -8,10 +8,7 @@
 from gflownet.envs.crystals.spacegroup import SpaceGroup
 
 N_ATOMS = [3, 7, 9]
-<<<<<<< HEAD
 N_ATOMS_B = [5, 0, 14, 1]
-=======
->>>>>>> 04401902
 SG_SUBSET = [1, 17, 39, 123, 230]
 
 
@@ -26,14 +23,11 @@
 
 
 @pytest.fixture
-<<<<<<< HEAD
 def env_with_composition_b():
     return SpaceGroup(n_atoms=N_ATOMS_B)
 
 
 @pytest.fixture
-=======
->>>>>>> 04401902
 def env_with_restricted_spacegroups():
     return SpaceGroup(space_groups_subset=SG_SUBSET)
 
@@ -45,20 +39,6 @@
 
 
 def test__environment__space_groups_subset__initializes_properly():
-<<<<<<< HEAD
-    env_sg_subset = SpaceGroup(space_groups_subset=[1, 2])
-    assert env_sg_subset.source == [0] * 3
-    assert env_sg_subset.state == [0] * 3
-    assert len(env_sg_subset.space_groups) == 2
-    env_sg_subset = SpaceGroup(space_groups_subset=range(1, 15 + 1))
-    assert env_sg_subset.source == [0] * 3
-    assert env_sg_subset.state == [0] * 3
-    assert len(env_sg_subset.space_groups) == 15
-    env_sg_subset = SpaceGroup(space_groups_subset=SG_SUBSET)
-    assert env_sg_subset.source == [0] * 3
-    assert env_sg_subset.state == [0] * 3
-    assert len(env_sg_subset.space_groups) == len(SG_SUBSET)
-=======
     def count_distinct(my_dict, sub_key):
         all_elements = []
         for sub_dict in my_dict.values():
@@ -108,7 +88,6 @@
     assert count_distinct(env.crystal_lattice_systems, "point_symmetries") == nb_ps
     assert count_distinct(env.point_symmetries, "space_groups") == nb_spacegroups
     assert count_distinct(env.point_symmetries, "crystal_lattice_systems") == nb_cls
->>>>>>> 04401902
 
 
 def test__environment__action_space_has_eos():
