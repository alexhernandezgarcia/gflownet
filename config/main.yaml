# Hydra config
hydra:
  # See: https://hydra.cc/docs/configure_hydra/workdir/
  run:
    dir: /network/scratch/a/alex.hernandez-garcia/logs/gflownet/${now:%Y-%m-%d_%H-%M-%S}
  job:
    # See: https://hydra.cc/docs/upgrades/1.1_to_1.2/changes_to_job_working_dir/
    # See: https://hydra.cc/docs/tutorials/basic/running_your_app/working_directory/#disable-changing-current-working-dir-to-jobs-output-dir
    chdir: True

defaults:
  - _self_
  - env: grid
  - gflownet: flowmatch
  - proxy: grid_corners
  - logger: wandb

<<<<<<< HEAD
# Number of objects to sample at the end of training
n_samples: 1000
# Random seeds
seed: 0
=======
n_samples: 1000
log: 
  skip: False
>>>>>>> df51c68c
<|MERGE_RESOLUTION|>--- conflicted
+++ resolved
@@ -15,13 +15,10 @@
   - proxy: grid_corners
   - logger: wandb
 
-<<<<<<< HEAD
 # Number of objects to sample at the end of training
 n_samples: 1000
 # Random seeds
 seed: 0
-=======
-n_samples: 1000
+# Logger
 log: 
-  skip: False
->>>>>>> df51c68c
+  skip: False