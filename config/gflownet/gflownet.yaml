_target_: gflownet.gflownet.GFlowNetAgent
# Random seeds
seed: 0
# Device
device: cuda
<<<<<<< HEAD
# Logging
logger:
  debug: False
  progress: True
  lightweight: False
  # Number of samples used to compute the empirical distribution loss
  num_empirical_loss: 200000
  test:
    # Period (number of iterations) for computing test metrics
    period: 500
  oracle:
    # Period (number of iterations) for computing oracle metrics
    period: 100
    # Number of samples for oracle metrics
    n: 500
    # List of K, for Top-K oracle metrics
    k:
      - 1
      - 10
      - 100
# Comet
comet:
  project: gflownet
  skip: True
  log_times: False
  tags:
    - gflownet
=======
>>>>>>> df51c68c
# Optimizer
optimizer:
  # Loss function
  loss: flowmatch
  # Learning rates
  lr: 0.0001
  lr_decay_period: 1000000
  lr_decay_gamma: 0.5
  method: adam
  # Threshold loss for early stopping
  early_stopping: 0.0
  # Coefficient for exponential moving average
  ema_alpha: 0.5
  # Optimizer: adam, sgd
  adam_beta1: 0.9
  adam_beta2: 0.999
  # Momentum for SGD
  sgd_momentum: 0.9
  # Mini-batch size
  batch_size: 10
  # Train to sample ratio
  train_to_sample_ratio: 1
  # Number of training iterations
  n_train_steps: 5000
  # From original implementation
  bootstrap_tau: 0.0
  clip_grad_norm: 0.0
# If True, compute rewards in batches
batch_reward: True
# Force zero probability of sampling invalid actions
mask_invalid_actions: True
# Temperature for the logits /= temperature_logits
temperature_logits: 1.0
# Percentage of random actions
random_action_prob: 0.0
# Percentage of trajectories in a batch from an empirical distribution
pct_batch_empirical: 0.0
# Replay buffer
replay_capacity: 0
policy:
  forward:
    type: mlp
    n_hid: 128
    n_layers: 2
    checkpoint: null
    reload_ckpt: False
  backward: null
  ckpt_period: null
num_empirical_loss: 200000
oracle:
    # Number of samples for oracle metrics
    n: 500
# remove eventually
sample_only: False
debug: False 
lightweight: False 
progress: True <|MERGE_RESOLUTION|>--- conflicted
+++ resolved
@@ -3,36 +3,6 @@
 seed: 0
 # Device
 device: cuda
-<<<<<<< HEAD
-# Logging
-logger:
-  debug: False
-  progress: True
-  lightweight: False
-  # Number of samples used to compute the empirical distribution loss
-  num_empirical_loss: 200000
-  test:
-    # Period (number of iterations) for computing test metrics
-    period: 500
-  oracle:
-    # Period (number of iterations) for computing oracle metrics
-    period: 100
-    # Number of samples for oracle metrics
-    n: 500
-    # List of K, for Top-K oracle metrics
-    k:
-      - 1
-      - 10
-      - 100
-# Comet
-comet:
-  project: gflownet
-  skip: True
-  log_times: False
-  tags:
-    - gflownet
-=======
->>>>>>> df51c68c
 # Optimizer
 optimizer:
   # Loss function
