from argparse import Namespace
import yaml
from models import modelNet
from querier import *
from sampler import *
from utils import namespace2dict
from torch.utils import data
import torch.nn.functional as F
import torch
from Agent import ParameterUpdateAgent
from replay_buffer import ParameterUpdateReplayMemory

import os
import glob
import multiprocessing as mp


class ActiveLearning():
    def __init__(self, config):
        self.pipeIter = None
        self.config = config
        self.runNum = self.config.run_num
        self.setup()
        self.getModelSize()


    def setup(self):
        '''
        setup working directory
        move to relevant directory
        :return:
        '''
        self.oracle = Oracle(self.config) # oracle needs to be initialized to initialize toy datasets
        self.agent = ParameterUpdateAgent(self.config)
        if (self.config.run_num == 0) or (self.config.explicit_run_enumeration == True): # if making a new workdir
            if self.config.run_num == 0:
                self.makeNewWorkingDirectory()
            else:
                self.workDir = self.config.workdir + '/run%d'%self.config.run_num # explicitly enumerate the new run directory
                os.mkdir(self.workDir)

            os.mkdir(self.workDir + '/ckpts')
            os.mkdir(self.workDir + '/datasets')
            os.chdir(self.workDir) # move to working dir
            printRecord('Starting Fresh Run %d' %self.runNum)
            self.oracle.initializeDataset() # generate toy model dataset
        else:
            # move to working dir
            self.workDir = self.config.workdir + '/' + 'run%d' %self.config.run_num
            os.chdir(self.workDir)
            printRecord('Resuming run %d' % self.config.run_num)
        # Save YAML config
        with open(self.workDir + '/config.yml', 'w') as f:
            yaml.dump(numpy2python(namespace2dict(self.config)), f, default_flow_style=False)


        self.querier = Querier(self.config) # might as well initialize the querier here


    def makeNewWorkingDirectory(self):    # make working directory
        '''
        make a new working directory
        non-overlapping previous entries
        :return:
        '''
        workdirs = glob.glob(self.config.workdir + '/' + 'run*') # check for prior working directories
        if len(workdirs) > 0:
            prev_runs = []
            for i in range(len(workdirs)):
                prev_runs.append(int(workdirs[i].split('run')[-1]))

            prev_max = max(prev_runs)
            self.workDir = self.config.workdir + '/' + 'run%d' %(prev_max + 1)
            self.config.workdir = self.workDir
            os.mkdir(self.workDir)
            self.runNum = int(prev_max + 1)
        else:
            self.workDir = self.config.workdir + '/' + 'run1'
            os.mkdir(self.workDir)


    def runPipeline(self):
        '''
        run  the active learning pipeline for a number of iterations
        :return:
        '''
        self.testMinima = [] # best test loss of models, for each iteration of the pipeline
        self.bestScores = [] # best optima found by the sampler, for each iteration of the pipeline

        if self.config.dataset.type == 'toy':
            self.sampleOracle() # use the oracle to pre-solve the problem for future benchmarking
            printRecord(f"The true global minimum is {bcolors.OKGREEN}%.3f{bcolors.ENDC}" % self.trueMinimum)

        self.config.dataset_size = self.config.dataset.init_length
        for ep in range(self.config.al.episodes):
            for self.pipeIter in range(self.config.al.n_iter):
                printRecord(f'Starting pipeline iteration #{bcolors.FAIL}%d{bcolors.ENDC}' % int(self.pipeIter+1))
                self.iterate() # run the pipeline
                self.saveOutputs() # save pipeline outputs
                if (self.pipeIter > 0) and (self.config.dataset.type == 'toy'):
                    self.reportCumulativeResult()
            self.agent.train()


    def iterate(self):
        '''
        run one iteration of the pipeline - train model, sample sequences, select sequences, consult oracle
        :return:
        '''

        t0 = time.time()
        self.retrainModels(parallel=self.config.proxy.training_parallelism)
        tf = time.time()
        printRecord('Retraining took {} seconds'.format(int(tf-t0)))

        t0 = time.time()
        self.getModelState() # run energy-only sampling and create model state dict
        if self.reward:
            # Put Transition in Buffer
<<<<<<< HEAD
            self.memory_buffer.push(self.stateDictRecord[-2], self.action, self.stateDictRecord[-1], self.reward, self.terminal)
        if self.config.al.hyperparams_learning and (self.pipeIter > 0):
            self.agent.updateModelState(self.stateDict, self.model)
            self.action = self.agent.getAction()
        else:
            self.action = None

        query = self.querier.buildQuery(self.model, self.stateDict, self.sampleDict, self.action)  # pick Samples to be scored
=======
            self.agent.push_to_buffer(self.stateDictRecord[-2], self.action, self.stateDictRecord[-1], self.reward, self.terminal)
        self.agent.updateModelState(self.stateDict, self.model)
        action = self.agent.getAction()
        query = self.querier.buildQuery(self.model, self.stateDict, self.sampleDict)  # pick Samples to be scored
>>>>>>> 52032cc2
        tf = time.time()
        printRecord('Query generation took {} seconds'.format(int(tf-t0)))

        t0 = time.time()
        scores = self.oracle.score(query) # score Samples
        tf = time.time()
        printRecord('Oracle scored' + bcolors.OKBLUE + ' {} '.format(len(scores)) + bcolors.ENDC + 'queries with average score of' + bcolors.OKGREEN + ' {:.3f}'.format(np.average(scores)) + bcolors.ENDC)
        if not self.config.dataset.type == 'toy':
            printRecord('Oracle scoring took {} seconds'.format(int(tf-t0)))

        self.updateDataset(query, scores) # add scored Samples to dataset


    def getModelState(self):
        '''
        sample the model
        report on the status of dataset
        report on best scores according to models
        report on model confidence
        :manualRerun: reruns the sampler even if we already have priorsampler data)
        :return:
        '''
        '''
        key outputs (not toy):
            - test loss
            - energy and uncertainty of best X distinct samples
        key outputs (toy):
            - large sample loss & bottom x% loss
            - distance to known minimum
            -? number of true minima
        '''

        # run the sampler
        self.loadEstimatorEnsemble()
        self.sampleDict = self.querier.runSampling(self.model, [1, 0], 1) # sample existing optima
        samples = self.sampleDict['samples']
        energies = self.sampleDict['energies']
        uncertainties = self.sampleDict['uncertainties']

        # agglomerative clustering
        clusters, clusterEns, clusterVars = doAgglomerativeClustering(samples,energies,uncertainties,self.config.dataset.dict_size,cutoff=normalizeDistCutoff(self.config.al.minima_dist_cutoff))
        clusterSizes, avgClusterEns, minClusterEns, avgClusterVars, minClusterVars, minClusterSamples = clusterAnalysis(clusters, clusterEns, clusterVars)

        #clutering alternative - just include sample-by-sample
        #bestInds = sortTopXSamples(samples[np.argsort(scores)], nSamples=len(samples), distCutoff=0.1)  # sort out the best, and at least minimally distinctive samples

        if len(clusters) < self.config.querier.model_state_size: # if we don't have enough clusters for the model, pad with random samples from the sampling run
            minClusterSamples, minClusterEns, minClusterVars = self.addRandomSamples(samples, energies, uncertainties, minClusterSamples, minClusterEns, minClusterVars)

        # get distances to relevant datasets
        internalDist, datasetDist, randomDist = self.getDataDists(minClusterSamples[:self.config.querier.model_state_size])
        self.getReward(minClusterEns, minClusterVars)

        self.stateDict = {
            'test loss': np.average(self.testMinima), # losses are evaluated on standardized data, so we do not need to re-standardize here
            'test std': np.sqrt(np.var(self.testMinima)),
            'all test losses': self.testMinima,
            'best cluster energies': (minClusterEns[:self.config.querier.model_state_size] - self.model.mean) / self.model.std, # standardize according to dataset statistics
            'best cluster deviations': np.sqrt(minClusterVars[:self.config.querier.model_state_size]) / self.model.std,
            'best cluster samples': minClusterSamples[:self.config.querier.model_state_size],
            'best clusters internal diff': internalDist,
            'best clusters dataset diff': datasetDist,
            'best clusters random set diff': randomDist,
            'clustering cutoff': self.config.al.minima_dist_cutoff, # could be a learned parameter
            'n proxy models': self.config.proxy.ensemble_size,
            'iter': self.pipeIter,
            'budget': self.config.al.n_iter,
            'reward': self.reward
        }

        printRecord('%d '%self.config.proxy.ensemble_size + f'Model ensemble training converged with average test loss of {bcolors.OKCYAN}%.5f{bcolors.ENDC}' % np.average(np.asarray(self.testMinima[-self.config.proxy.ensemble_size:])) + f' and std of {bcolors.OKCYAN}%.3f{bcolors.ENDC}'%(np.sqrt(np.var(self.testMinima))))
        printRecord('Model state contains {} samples'.format(self.config.querier.model_state_size) +
                    ' with minimum energy' + bcolors.OKGREEN + ' {:.2f},'.format(np.amin(minClusterEns)) + bcolors.ENDC +
                    ' average energy' + bcolors.OKGREEN +' {:.2f},'.format(np.average(minClusterEns[:self.config.querier.model_state_size])) + bcolors.ENDC +
                    ' and average std dev' + bcolors.OKCYAN + ' {:.2f}'.format(np.average(np.sqrt(minClusterVars[:self.config.querier.model_state_size]))) + bcolors.ENDC)
        printRecord('Sample average mutual distance is ' + bcolors.WARNING +'{:.2f} '.format(np.average(internalDist)) + bcolors.ENDC +
                    'dataset distance is ' + bcolors.WARNING + '{:.2f} '.format(np.average(datasetDist)) + bcolors.ENDC +
                    'and overall distance estimated at ' + bcolors.WARNING + '{:.2f}'.format(np.average(randomDist)) + bcolors.ENDC)


        if self.config.dataset.type == 'toy': # we can check the test error against a huge random dataset
            self.largeModelEvaluation()


        if self.pipeIter == 0: # if it's the first round, initialize, else, append
            self.stateDictRecord = [self.stateDict]
        else:
            self.stateDictRecord.append(self.stateDict)


    def getReward(self,bestEns,bestVars):
        '''
        print the performance of the learner against a known best answer
        :param bestEns:
        :param bestVars:
        :return:
        '''
        # get the best results in the standardized basis
        stdEns = (bestEns - self.model.mean)/self.model.std
        stdDevs = np.sqrt(bestVars) / self.model.std
        adjustedEns = stdEns + stdDevs # consider std dev as an uncertainty envelope and take the high end
        bestStdAdjusted = np.amin(adjustedEns)

        # convert to raw outputs basis
        bestSoFar = bestEns[np.argmin(adjustedEns)]
        bestSoFarVar = bestVars[np.argmin(adjustedEns)]
        bestRawAdjusted = bestSoFar + bestSoFarVar
        if self.pipeIter == 0:
            self.reward = 0 # first iteration - can't define a reward
            self.prevIterBest = 0
        else: # calculate reward using current standardization
            stdPrevIterBest = (self.prevIterBest - self.model.mean)/self.model.std
            self.reward = -(bestStdAdjusted - stdPrevIterBest) # reward is the delta between variance-adjusted energies in the standardized basis (smaller is better)

        printRecord('Iteration best result = {:.3f}, previous best = {:.3f}, reward = {:.3f}'.format(bestRawAdjusted, self.prevIterBest, self.reward))

        self.prevIterBest = bestRawAdjusted



    def retrainModels(self, parallel=True):
        if not parallel:
            testMins = []
            for i in range(self.config.proxy.ensemble_size):
                self.resetModel(i)  # reset between ensemble estimators EVERY ITERATION of the pipeline
                self.model.converge()  # converge model
                testMins.append(np.amin(self.model.err_te_hist))
            self.testMinima.append(testMins)
        else:
            del self.model
            if self.config.machine == 'local':
                nHold = 4
            else:
                nHold = 1
            cpus = int(os.cpu_count() - nHold)
            cpus = min(cpus,self.config.proxy.ensemble_size) # only as many CPUs as we need
            with mp.Pool(processes=cpus) as pool:
                output = [pool.apply_async(trainModel, args=[self.config, j]) for j in range(self.config.proxy.ensemble_size)]
                outputList = [output[i].get() for i in range(self.config.proxy.ensemble_size)]
                self.testMinima.append([np.amin(outputList[i]) for i in range(self.config.proxy.ensemble_size)])
                pool.close()
                pool.join()


    def loadEstimatorEnsemble(self):
        '''
        load all the trained models at their best checkpoints
        and initialize them in an ensemble model where they can all be queried at once
        :return:
        '''
        ensemble = []
        for i in range(self.config.proxy.ensemble_size):
            self.resetModel(i)
            self.model.load(i)
            ensemble.append(self.model.model)

        del self.model
        self.model = modelNet(self.config,0)
        self.model.loadEnsemble(ensemble)

        #print('Loaded {} estimators'.format(int(self.config.proxy.ensemble_size)))


    def resetModel(self,ensembleIndex, returnModel = False):
        '''
        load a new instance of the model with reset parameters
        :return:
        '''
        try: # if we have a model already, delete it
            del self.model
        except:
            pass
        self.model = modelNet(self.config,ensembleIndex)
        #printRecord(f'{bcolors.HEADER} New model: {bcolors.ENDC}', getModelName(ensembleIndex))
        if returnModel:
            return self.model


    def getModelSize(self):
        self.model = modelNet(self.config, 0)
        nParams = get_n_params(self.model.model)
        printRecord('Proxy model has {} parameters'.format(int(nParams)))
        del(self.model)


    def largeModelEvaluation(self):
        '''
        if we are using a toy oracle, we should be able to easily get the test loss on a huge sample of the dataset
        :return:
        '''
        self.loadEstimatorEnsemble()

        numSamples = min(int(1e4), self.config.dataset.dict_size ** self.config.dataset.max_length // 100) # either 1e5, or 1% of the sample space, whichever is smaller
        randomData = self.oracle.initializeDataset(save=False, returnData=True, customSize=numSamples) # get large random dataset
        randomSamples = randomData['samples']
        randomScores = randomData['scores']

        sortInds = np.argsort(randomScores) # sort randoms
        randomSamples = randomSamples[sortInds]
        randomScores = randomScores[sortInds]

        modelScores, modelVars = [[],[]]
        sampleLoader = data.DataLoader(randomSamples, batch_size = self.config.proxy.mbsize, shuffle=False, num_workers = 0, pin_memory=False)
        for i, testData in enumerate(sampleLoader):
            score, variance = self.model.evaluate(testData.float(), output='Both')
            modelScores.extend(score)
            modelVars.extend(variance)

        bestTenInd = numSamples // 10
        totalLoss = F.smooth_l1_loss((torch.Tensor(modelScores).float() - self.model.mean) / self.model.std, (torch.Tensor(randomScores).float() - self.model.mean) / self.model.std) # full dataset loss (standardized basis)
        bottomTenLoss = F.smooth_l1_loss((torch.Tensor(modelScores[:bestTenInd]).float() - self.model.mean) / self.model.std, (torch.Tensor(randomScores[:bestTenInd]).float() - self.model.mean) / self.model.std) # bottom 10% loss (standardized basis)

        if self.pipeIter == 0: # if it's the first round, initialize, else, append
            self.totalLoss = [totalLoss]
            self.bottomTenLoss = [bottomTenLoss]
        else:
            self.totalLoss.append(totalLoss)
            self.bottomTenLoss.append(bottomTenLoss)

        printRecord("Model has overall loss of" + bcolors.OKCYAN + ' {:.5f}, '.format(totalLoss) + bcolors.ENDC + 'best 10% loss of' + bcolors.OKCYAN + ' {:.5f} '.format(bottomTenLoss) + bcolors.ENDC +  'on {} toy dataset samples'.format(numSamples))


    def sampleOracle(self):
        '''
        for toy models
        do global optimization directly on the oracle to find the true minimum
        :return:
        '''
        printRecord("Asking toy oracle for the true minimum")

        self.model = 'abc'
        gammas = np.logspace(self.config.mcmc.stun_min_gamma,self.config.mcmc.stun_max_gamma,self.config.mcmc.num_samplers)
        mcmcSampler = Sampler(self.config, 0, [1,0], gammas)
        samples = mcmcSampler.sample(self.model, useOracle=True)
        sampleDict = samples2dict(samples)
        if self.config.dataset.oracle == 'wmodel': # w model minimum is always zero - even if we don't find it
            bestMin = 0
        else:
            bestMin = np.amin(sampleDict['energies'])

        printRecord(f"Sampling Complete! Lowest Energy Found = {bcolors.FAIL}%.3f{bcolors.ENDC}" % bestMin + " from %d" % self.config.mcmc.num_samplers + " sampling runs.")

        self.oracleRecord = sampleDict
        self.trueMinimum = np.amin(self.oracleRecord['scores'])


    def saveOutputs(self):
        '''
        save config and outputs in a dict
        :return:
        '''
        outputDict = {}
        outputDict['config'] = Namespace(**dict(vars(self.config)))
        if "comet" in outputDict['config']:
            del outputDict['config'].comet
        outputDict['state dict record'] = self.stateDictRecord
        if self.config.dataset.type == 'toy':
            outputDict['oracle outputs'] = self.oracleRecord
            outputDict['big dataset loss'] = self.totalLoss
            outputDict['bottom 10% loss'] = self.bottomTenLoss
            if self.pipeIter > 1:
                outputDict['cumulative performance'] = self.cumulativeResult
        np.save('outputsDict', outputDict)


    def updateDataset(self, oracleSequences, oracleScores):
        '''
        loads dataset, appends new datapoints from oracle, and saves dataset
        :param params: model parameters
        :param oracleSequences: sequences which were sent to oracle
        :param oracleScores: scores of sequences sent to oracle
        :return: n/a
        '''
        dataset = np.load('datasets/' + self.config.dataset.oracle + '.npy', allow_pickle=True).item()
        # TODO separate between scores and q-scores
        dataset['samples'] = np.concatenate((dataset['samples'], oracleSequences))
        dataset['scores'] = np.concatenate((dataset['scores'], oracleScores))

        self.config.dataset_size = len(dataset['samples'])

        printRecord(f"Added{bcolors.OKBLUE}{bcolors.BOLD} %d{bcolors.ENDC}" % int(len(oracleSequences)) + " to the dataset, total dataset size is" + bcolors.OKBLUE + " {}".format(int(len(dataset['samples']))) + bcolors.ENDC)
        printRecord(bcolors.UNDERLINE + "=====================================================================" + bcolors.ENDC)
        np.save('datasets/' + self.config.dataset.oracle, dataset)


    def getScalingFactor(self):
        '''
        since regression is not normalized, we identify a scaling factor against which we normalize our results
        :return:
        '''
        truncationFactor = 0.1 # cut off x% of the furthest outliers
        dataset = np.load('datasets/' + self.config.dataset.oracle + '.npy', allow_pickle=True).item()

        scores = dataset['scores']
        d1 = [np.sum(np.abs(scores[i] - scores)) for i in range(len(scores))]
        scores = scores[np.argsort(d1)] # sort according to mutual distance
        margin = int(len(scores) * truncationFactor)
        scores = scores[:-margin] # cut 'margin' of furthest points
        self.scalingFactor = np.ptp(scores)


    def addRandomSamples(self, samples, energies, uncertainties, minClusterSamples, minClusterEns, minClusterVars):
        rands = np.random.randint(0, len(samples), size=self.config.querier.model_state_size - len(minClusterSamples))
        randomSamples = samples[rands]
        randomEnergies = energies[rands]
        randomUncertainties = uncertainties[rands]
        minClusterSamples = np.concatenate((minClusterSamples, randomSamples))
        minClusterEns = np.concatenate((minClusterEns, randomEnergies))
        minClusterVars = np.concatenate((minClusterVars, randomUncertainties))
        printRecord('Padded model state with {} random samples from sampler run'.format(len(rands)))

        return minClusterSamples, minClusterEns, minClusterVars


    def getDataDists(self, samples):
        '''
        compute average binary distances between a set of samples and
        1 - itself
        2 - the training dataset
        3 - a large random sample
        :param samples:
        :return:
        '''
        # training dataset
        dataset = np.load('datasets/' + self.config.dataset.oracle + '.npy', allow_pickle=True).item()
        dataset = dataset['samples']

        # large, random sample
        numSamples = min(int(1e4), self.config.dataset.dict_size ** self.config.dataset.max_length // 100) # either 1e5, or 1% of the sample space, whichever is smaller
        randomData = self.oracle.initializeDataset(save=False, returnData=True, customSize=numSamples) # get large random dataset
        randomSamples = randomData['samples']

        internalDist = binaryDistance(samples, self.config.dataset.dict_size, pairwise=False,extractInds=len(samples))
        datasetDist = binaryDistance(np.concatenate((samples, dataset)), self.config.dataset.dict_size, pairwise=False, extractInds = len(samples))
        randomDist = binaryDistance(np.concatenate((samples,randomSamples)), self.config.dataset.dict_size, pairwise=False, extractInds=len(samples))

        return internalDist, datasetDist, randomDist


    def reportCumulativeResult(self):
        '''
        integrate the performance curve over all iterations so far
        :return:
        '''
        directory = os.getcwd()
        plotter = resultsPlotter()
        plotter.process(directory)
        iterAxis = (plotter.xrange - 1) * self.config.al.queries_per_iter + self.config.dataset.init_length
        bestEns = plotter.normedEns[:,0]
        cumulativeScore = np.trapz(bestEns, x = iterAxis)
        normedCumScore = cumulativeScore / (self.config.dataset_size - self.config.al.queries_per_iter) # we added to the dataset before this

        printRecord('Cumulative score is {:.2f} gross and {:.5f} per-sample after {} samples'.format(cumulativeScore, normedCumScore, self.config.dataset_size - self.config.al.queries_per_iter))

        results = {
            'cumulative performance': cumulativeScore,
            'per-sample cumulative performance': normedCumScore,
            'dataset size': (self.config.dataset_size - self.config.al.queries_per_iter)
        }

        if self.pipeIter == 1:
            self.cumulativeResult = [results]
        else:
            self.cumulativeResult.append(results)


def trainModel(config, i):
    '''
    rewritten for training in a parallelized fashion
    needs to be outside the class method for multiprocessing to work
    :param i:
    :return:
    '''

    model = modelNet(config, i)
    err_te_hist = model.converge(returnHist = True)  # converge model

    return err_te_hist
<|MERGE_RESOLUTION|>--- conflicted
+++ resolved
@@ -117,8 +117,7 @@
         self.getModelState() # run energy-only sampling and create model state dict
         if self.reward:
             # Put Transition in Buffer
-<<<<<<< HEAD
-            self.memory_buffer.push(self.stateDictRecord[-2], self.action, self.stateDictRecord[-1], self.reward, self.terminal)
+            self.agent.push_to_buffer(self.stateDictRecord[-2], self.action, self.stateDictRecord[-1], self.reward, self.terminal)
         if self.config.al.hyperparams_learning and (self.pipeIter > 0):
             self.agent.updateModelState(self.stateDict, self.model)
             self.action = self.agent.getAction()
@@ -126,12 +125,7 @@
             self.action = None
 
         query = self.querier.buildQuery(self.model, self.stateDict, self.sampleDict, self.action)  # pick Samples to be scored
-=======
-            self.agent.push_to_buffer(self.stateDictRecord[-2], self.action, self.stateDictRecord[-1], self.reward, self.terminal)
-        self.agent.updateModelState(self.stateDict, self.model)
-        action = self.agent.getAction()
-        query = self.querier.buildQuery(self.model, self.stateDict, self.sampleDict)  # pick Samples to be scored
->>>>>>> 52032cc2
+
         tf = time.time()
         printRecord('Query generation took {} seconds'.format(int(tf-t0)))
 
