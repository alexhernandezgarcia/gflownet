
from argparse import Namespace
import yaml
from models import modelNet
from querier import *
from sampler import *
from utils import namespace2dict
from torch.utils import data
import torch.nn.functional as F
import torch
from Agent import ParameterUpdateAgent
from replay_buffer import ParameterUpdateReplayMemory

import numpy
import os
import glob
import multiprocessing as mp


class ActiveLearning():
    def __init__(self, config):
        self.pipeIter = None
        self.homedir = os.getcwd()
        self.episode = 0
        self.config = config
        self.runNum = self.config.run_num
        self.oracle = Oracle(self.config) # oracle needs to be initialized to initialize toy datasets
        self.agent = ParameterUpdateAgent(self.config)
        self.querier = Querier(self.config) # might as well initialize the querier here
        self.setup()
        self.getModelSize()
        # Save YAML config
        with open(self.workDir + '/config.yml', 'w') as f:
            yaml.dump(numpy2python(namespace2dict(self.config)), f, default_flow_style=False)

    def setup(self):
        '''
        setup working directory
        move to relevant directory
        :return:
        '''
        if self.config.run_num == 0: # if making a new workdir
            self.makeNewWorkingDirectory()
            self.reset()
        elif (self.config.explicit_run_enumeration == True):
            self.workDir = self.config.workdir + '/run%d'%self.config.run_num # explicitly enumerate the new run directory
            os.mkdir(self.workDir)
            self.reset()
        else:
            # move to working dir
            self.workDir = self.config.workdir + '/' + 'run%d' %self.config.run_num
            os.chdir(self.workDir)
            printRecord('Resuming run %d' % self.config.run_num)


    def reset(self):
        os.chdir(self.homedir)
        os.mkdir(f'{self.workDir}/episode{self.episode}')
        os.mkdir(f'{self.workDir}/episode{self.episode}/ckpts')
        os.mkdir(f'{self.workDir}/episode{self.episode}/datasets')
        os.chdir(f'{self.workDir}/episode{self.episode}') # move to working dir
        printRecord('Starting Fresh Run %d' %self.runNum)
        self.oracle.initializeDataset() # generate toy model dataset
        self.stateDict = None
        self.sampleDict = None
        self.totalLoss = None
        self.testMinima = None
        self.stateDictRecord = None
        self.reward = None
        self.terminal = None
        self.model = None
        self.cumulativeReward = None
        self.rewardList = None
        self.bottomTenLoss = None
        self.action = None
        self.trueMinimum = None
        self.oracleRecord = None
        self.bestScores = None
        self.prevIterBest = None

    def makeNewWorkingDirectory(self):    # make working directory
        '''
        make a new working directory
        non-overlapping previous entries
        :return:
        '''
        workdirs = glob.glob(self.config.workdir + '/' + 'run*') # check for prior working directories
        if len(workdirs) > 0:
            prev_runs = []
            for i in range(len(workdirs)):
                prev_runs.append(int(workdirs[i].split('run')[-1]))

            prev_max = max(prev_runs)
            self.workDir = self.config.workdir + '/' + 'run%d' %(prev_max + 1)
            self.config.workdir = self.workDir
            os.mkdir(self.workDir)
            self.runNum = int(prev_max + 1)
        else:
            self.workDir = self.config.workdir + '/' + 'run1'
            os.mkdir(self.workDir)

    def runPipeline(self):
        '''
        run  the active learning pipeline for a number of iterations
        :return:
        '''
        self.config.dataset_size = self.config.dataset.init_length
        for _ in range(self.config.al.episodes):

            if self.config.dataset.type == 'toy':
                self.sampleOracle() # use the oracle to pre-solve the problem for future benchmarking

            self.testMinima = [] # best test loss of models, for each iteration of the pipeline
            self.bestScores = [] # best optima found by the sampler, for each iteration of the pipeline

            for self.pipeIter in range(self.config.al.n_iter):
                printRecord(f'Starting pipeline iteration #{bcolors.FAIL}%d{bcolors.ENDC}' % int(self.pipeIter+1))
                if self.pipeIter == (self.config.al.n_iter - 1):
                    self.terminal = 1
                else:
                    self.terminal = 0
                self.iterate() # run the pipeline
                self.saveOutputs() # save pipeline outputs

            # Train Policy Network
            # self.agent.train(BATCH_SIZE=self.config.al.q_batch_size)
            self.policy_error = self.agent.policy_error
<<<<<<< HEAD
            self.episode +=1
            self.reset()
        #torch.save({"memory":self.agent.memory.memory, "position":self.agent.memory.position}, f'{self.homedir}/memory.pt')
        numpy.save(f'{self.workDir}/memory.npy', self.agent.memory.memory)
        numpy.save(f'{self.workDir}/agent_error.npy', self.agent.policy_error)
=======
            if self.config.al.episodes > (self.episode + 1): # if we are doing multiple al episodes
                self.reset()
                self.episode += 1

>>>>>>> adb38918

    def iterate(self):
        '''
        run one iteration of the pipeline - train model, sample sequences, select sequences, consult oracle
        :return:
        '''

        t0 = time.time()
        self.retrainModels(parallel=self.config.proxy.training_parallelism)
        tf = time.time()
        printRecord('Retraining took {} seconds'.format(int(tf-t0)))

        t0 = time.time()
        self.getModelState() # run energy-only sampling and create model state dict
        if self.config.al.hyperparams_learning:# and (self.pipeIter > 0):
            model_state_prev, model_state_curr = self.agent.updateModelState(self.stateDict, self.model)
            if model_state_prev is not None:
                self.agent.push_to_buffer(model_state_prev, self.action, model_state_curr, self.reward, self.terminal)
            self.action = self.agent.getAction()
        else:
            self.action = None

        query = self.querier.buildQuery(self.model, self.stateDict, self.sampleDict, self.action)  # pick Samples to be scored

        tf = time.time()
        printRecord('Query generation took {} seconds'.format(int(tf-t0)))

        t0 = time.time()
        scores = self.oracle.score(query) # score Samples
        tf = time.time()
        printRecord('Oracle scored' + bcolors.OKBLUE + ' {} '.format(len(scores)) + bcolors.ENDC + 'queries with average score of' + bcolors.OKGREEN + ' {:.3f}'.format(np.average(scores)) + bcolors.ENDC)
        if not self.config.dataset.type == 'toy':
            printRecord('Oracle scoring took {} seconds'.format(int(tf-t0)))

        self.updateDataset(query, scores) # add scored Samples to dataset


    def getModelState(self):
        '''
        sample the model
        report on the status of dataset
        report on best scores according to models
        report on model confidence
        :manualRerun: reruns the sampler even if we already have priorsampler data)
        :return:
        '''
        '''
        key outputs (not toy):
            - test loss
            - energy and uncertainty of best X distinct samples
        key outputs (toy):
            - large sample loss & bottom x% loss
            - distance to known minimum
            -? number of true minima
        '''

        # run the sampler
        self.loadEstimatorEnsemble()
        self.sampleDict = self.querier.runSampling(self.model, [1, 0], 1, method_overwrite = 'mcmc') # sample existing optima - always construct model state with mcmc
        samples = self.sampleDict['samples']
        energies = self.sampleDict['energies']
        uncertainties = self.sampleDict['uncertainties']

        # agglomerative clustering
        clusters, clusterEns, clusterVars = doAgglomerativeClustering(samples,energies,uncertainties,self.config.dataset.dict_size,cutoff=normalizeDistCutoff(self.config.al.minima_dist_cutoff))
        clusterSizes, avgClusterEns, minClusterEns, avgClusterVars, minClusterVars, minClusterSamples = clusterAnalysis(clusters, clusterEns, clusterVars)

        #clutering alternative - just include sample-by-sample
        #bestInds = sortTopXSamples(samples[np.argsort(scores)], nSamples=len(samples), distCutoff=0.1)  # sort out the best, and at least minimally distinctive samples

        if len(clusters) < self.config.querier.model_state_size: # if we don't have enough clusters for the model, pad with random samples from the sampling run
            minClusterSamples, minClusterEns, minClusterVars = self.addRandomSamples(samples, energies, uncertainties, minClusterSamples, minClusterEns, minClusterVars)

        # get distances to relevant datasets
        internalDist, datasetDist, randomDist = self.getDataDists(minClusterSamples[:self.config.querier.model_state_size])
        self.getReward(minClusterEns, minClusterVars)

        self.stateDict = {
            'test loss': np.average(self.testMinima), # losses are evaluated on standardized data, so we do not need to re-standardize here
            'test std': np.sqrt(np.var(self.testMinima)),
            'all test losses': self.testMinima,
            'best cluster energies': (minClusterEns[:self.config.querier.model_state_size] - self.model.mean) / self.model.std, # standardize according to dataset statistics
            'best cluster deviations': np.sqrt(minClusterVars[:self.config.querier.model_state_size]) / self.model.std,
            'best cluster samples': minClusterSamples[:self.config.querier.model_state_size],
            'best clusters internal diff': internalDist,
            'best clusters dataset diff': datasetDist,
            'best clusters random set diff': randomDist,
            'clustering cutoff': self.config.al.minima_dist_cutoff, # could be a learned parameter
            'n proxy models': self.config.proxy.ensemble_size,
            'iter': self.pipeIter,
            'budget': self.config.al.n_iter,
            'reward': self.reward
        }

        printRecord('%d '%self.config.proxy.ensemble_size + f'Model ensemble training converged with average test loss of {bcolors.OKCYAN}%.5f{bcolors.ENDC}' % np.average(np.asarray(self.testMinima[-self.config.proxy.ensemble_size:])) + f' and std of {bcolors.OKCYAN}%.3f{bcolors.ENDC}'%(np.sqrt(np.var(self.testMinima))))
        printRecord('Model state contains {} samples'.format(self.config.querier.model_state_size) +
                    ' with minimum energy' + bcolors.OKGREEN + ' {:.2f},'.format(np.amin(minClusterEns)) + bcolors.ENDC +
                    ' average energy' + bcolors.OKGREEN +' {:.2f},'.format(np.average(minClusterEns[:self.config.querier.model_state_size])) + bcolors.ENDC +
                    ' and average std dev' + bcolors.OKCYAN + ' {:.2f}'.format(np.average(np.sqrt(minClusterVars[:self.config.querier.model_state_size]))) + bcolors.ENDC)
        printRecord("Best sample in model state is {}".format(numbers2letters(minClusterSamples[np.argmin(minClusterEns)])))
        printRecord('Sample average mutual distance is ' + bcolors.WARNING +'{:.2f} '.format(np.average(internalDist)) + bcolors.ENDC +
                    'dataset distance is ' + bcolors.WARNING + '{:.2f} '.format(np.average(datasetDist)) + bcolors.ENDC +
                    'and overall distance estimated at ' + bcolors.WARNING + '{:.2f}'.format(np.average(randomDist)) + bcolors.ENDC)


        if self.config.dataset.type == 'toy': # we can check the test error against a huge random dataset
            self.largeModelEvaluation()


        if self.pipeIter == 0: # if it's the first round, initialize, else, append
            self.stateDictRecord = [self.stateDict]
        else:
            self.stateDictRecord.append(self.stateDict)


    def getReward(self,bestEns,bestVars):
        '''
        print the performance of the learner against a known best answer
        :param bestEns:
        :param bestVars:
        :return:
        '''
        # get the best results in the standardized basis
        stdEns = (bestEns - self.model.mean)/self.model.std
        stdDevs = np.sqrt(bestVars) / self.model.std
        adjustedEns = stdEns + stdDevs # consider std dev as an uncertainty envelope and take the high end
        bestStdAdjusted = np.amin(adjustedEns)

        # convert to raw outputs basis
        bestSoFar = bestEns[np.argmin(adjustedEns)]
        bestSoFarVar = bestVars[np.argmin(adjustedEns)]
        bestRawAdjusted = bestSoFar + bestSoFarVar
        if self.pipeIter == 0:
            self.reward = 0 # first iteration - can't define a reward
            self.cumulativeReward = 0
            self.rewardList = np.zeros(self.config.al.n_iter)
            self.prevIterBest = [bestRawAdjusted]
        else: # calculate reward using current standardization
            stdPrevIterBest = (self.prevIterBest[-1] - self.model.mean)/self.model.std
            self.reward = -(bestStdAdjusted - stdPrevIterBest) # reward is the delta between variance-adjusted energies in the standardized basis (smaller is better)
            self.rewardList[self.pipeIter] = self.reward
            self.cumulativeReward = sum(self.rewardList)
            self.prevIterBest.append(bestRawAdjusted)

        printRecord('Iteration best uncertainty-adjusted result = {:.3f}, previous best = {:.3f}, reward = {:.3f}, cumulative reward = {:.3f}'.format(bestRawAdjusted, self.prevIterBest[-1], self.reward, self.cumulativeReward))

        if self.config.dataset.type == 'toy': # if it's  a toy dataset, report the cumulative performance against the known minimum
            stdTrueMinimum = (self.trueMinimum - self.model.mean) / self.model.std
            if self.pipeIter == 0:
                self.tot_score_yaxis = [1 - np.abs(stdTrueMinimum - bestStdAdjusted) / np.abs(stdTrueMinimum)]
            elif self.pipeIter > 0:
                # we will compute the distance from our best answer to the correct answer and integrate it over the number of samples in the dataset
                xaxis = self.config.dataset_size + np.arange(0,self.pipeIter + 1) * self.config.al.queries_per_iter # how many samples in the dataset used for each
                self.tot_score_yaxis.append(1 - np.abs(stdTrueMinimum - bestStdAdjusted) / np.abs(stdTrueMinimum)) # compute proximity to correct answer in standardized basis
                self.cumulativeScore = np.trapz(self.tot_score_yaxis, x=xaxis)
                self.normedCumScore = self.cumulativeScore / xaxis[-1]
                printRecord('Total score is {:.3f} and {:.5f} per-sample after {} samples'.format(self.tot_score_yaxis[-1], self.normedCumScore, xaxis[-1]))
            else:
                print('Error! Pipeline iteration cannot be negative')
                sys.exit()


    def retrainModels(self, parallel=True):
        if not parallel:
            testMins = []
            for i in range(self.config.proxy.ensemble_size):
                self.resetModel(i)  # reset between ensemble estimators EVERY ITERATION of the pipeline
                self.model.converge()  # converge model
                testMins.append(np.amin(self.model.err_te_hist))
            self.testMinima.append(testMins)
        else:
            del self.model
            if self.config.machine == 'local':
                nHold = 4
            else:
                nHold = 1
            cpus = int(os.cpu_count() - nHold)
            cpus = min(cpus,self.config.proxy.ensemble_size) # only as many CPUs as we need
            with mp.Pool(processes=cpus) as pool:
                output = [pool.apply_async(trainModel, args=[self.config, j]) for j in range(self.config.proxy.ensemble_size)]
                outputList = [output[i].get() for i in range(self.config.proxy.ensemble_size)]
                self.testMinima.append([np.amin(outputList[i]) for i in range(self.config.proxy.ensemble_size)])
                pool.close()
                pool.join()


    def loadEstimatorEnsemble(self):
        '''
        load all the trained models at their best checkpoints
        and initialize them in an ensemble model where they can all be queried at once
        :return:
        '''
        ensemble = []
        for i in range(self.config.proxy.ensemble_size):
            self.resetModel(i)
            self.model.load(i)
            ensemble.append(self.model.model)

        del self.model
        self.model = modelNet(self.config,0)
        self.model.loadEnsemble(ensemble)

        #print('Loaded {} estimators'.format(int(self.config.proxy.ensemble_size)))


    def resetModel(self,ensembleIndex, returnModel = False):
        '''
        load a new instance of the model with reset parameters
        :return:
        '''
        try: # if we have a model already, delete it
            del self.model
        except:
            pass
        self.model = modelNet(self.config,ensembleIndex)
        #printRecord(f'{bcolors.HEADER} New model: {bcolors.ENDC}', getModelName(ensembleIndex))
        if returnModel:
            return self.model


    def getModelSize(self):
        self.model = modelNet(self.config, 0)
        nParams = get_n_params(self.model.model)
        printRecord('Proxy model has {} parameters'.format(int(nParams)))
        del(self.model)


    def largeModelEvaluation(self):
        '''
        if we are using a toy oracle, we should be able to easily get the test loss on a huge sample of the dataset
        :return:
        '''
        self.loadEstimatorEnsemble()

        numSamples = min(int(1e4), self.config.dataset.dict_size ** self.config.dataset.max_length // 100) # either 1e5, or 1% of the sample space, whichever is smaller
        randomData = self.oracle.initializeDataset(save=False, returnData=True, customSize=numSamples) # get large random dataset
        randomSamples = randomData['samples']
        randomScores = randomData['scores']

        sortInds = np.argsort(randomScores) # sort randoms
        randomSamples = randomSamples[sortInds]
        randomScores = randomScores[sortInds]

        modelScores, modelVars = [[],[]]
        sampleLoader = data.DataLoader(randomSamples, batch_size = self.config.proxy.mbsize, shuffle=False, num_workers = 0, pin_memory=False)
        for i, testData in enumerate(sampleLoader):
            score, variance = self.model.evaluate(testData.float(), output='Both')
            modelScores.extend(score)
            modelVars.extend(variance)

        bestTenInd = numSamples // 10
        totalLoss = F.smooth_l1_loss((torch.Tensor(modelScores).float() - self.model.mean) / self.model.std, (torch.Tensor(randomScores).float() - self.model.mean) / self.model.std) # full dataset loss (standardized basis)
        bottomTenLoss = F.smooth_l1_loss((torch.Tensor(modelScores[:bestTenInd]).float() - self.model.mean) / self.model.std, (torch.Tensor(randomScores[:bestTenInd]).float() - self.model.mean) / self.model.std) # bottom 10% loss (standardized basis)

        if self.pipeIter == 0: # if it's the first round, initialize, else, append
            self.totalLoss = [totalLoss]
            self.bottomTenLoss = [bottomTenLoss]
        else:
            self.totalLoss.append(totalLoss)
            self.bottomTenLoss.append(bottomTenLoss)

        printRecord("Model has overall loss of" + bcolors.OKCYAN + ' {:.5f}, '.format(totalLoss) + bcolors.ENDC + 'best 10% loss of' + bcolors.OKCYAN + ' {:.5f} '.format(bottomTenLoss) + bcolors.ENDC +  'on {} toy dataset samples'.format(numSamples))


    def sampleOracle(self):
        '''
        for toy models
        do global optimization directly on the oracle to find the true minimum
        :return:
        '''
        printRecord("Asking toy oracle for the true minimum")

        self.model = 'abc'
        gammas = np.logspace(self.config.mcmc.stun_min_gamma,self.config.mcmc.stun_max_gamma,self.config.mcmc.num_samplers)
        mcmcSampler = Sampler(self.config, 0, [1,0], gammas)
        if (self.config.dataset.oracle == 'linear') or (self.config.dataset.oracle == 'nupack'):
            samples = mcmcSampler.sample(self.model, useOracle=True, nIters = 100) # do a tiny number of iters - the minimum is known
        else:
            samples = mcmcSampler.sample(self.model, useOracle=True) # do a genuine search

        sampleDict = samples2dict(samples)
        if self.config.dataset.oracle == 'wmodel': # w model minimum is always zero - even if we don't find it
            bestMin = 0
        else:
            bestMin = np.amin(sampleDict['energies'])

        # append suggestions for known likely solutions
        if self.config.dataset.oracle == "linear":
            goodSamples = np.zeros((4,self.config.dataset.max_length)) # all of one class usually best
            goodSamples[0] = goodSamples[1] + 1
            goodSamples[1] = goodSamples[1] + 2
            goodSamples[2] = goodSamples[2] + 3
            goodSamples[3] = goodSamples[3] + 4
            ens = self.oracle.score(goodSamples)
            if np.amin(ens) < bestMin:
                bestMin = np.amin(ens)
                printRecord("Pre-loaded minimum was better than one found by sampler")

        elif self.config.dataset.oracle == "nupack":
            goodSamples = np.ones((4, self.config.dataset.max_length)) * 4 # GCGC CGCG GGGCCC CCCGGG
            goodSamples[0,0:-1:2] = 3
            goodSamples[1,1:-1:2] = 3
            goodSamples[2,:self.config.dataset.max_length//2] = 3
            goodSamples[3,self.config.dataset.max_length//2:] = 3
            ens = self.oracle.score(goodSamples)
            if np.amin(ens) < bestMin:
                bestMin = np.amin(ens)
                printRecord("Pre-loaded minimum was better than one found by sampler")

        printRecord(f"Sampling Complete! Lowest Energy Found = {bcolors.FAIL}%.3f{bcolors.ENDC}" % bestMin + " from %d" % self.config.mcmc.num_samplers + " sampling runs.")

        self.oracleRecord = sampleDict
        self.trueMinimum = bestMin


    def saveOutputs(self):
        '''
        save config and outputs in a dict
        :return:
        '''
        outputDict = {}
        outputDict['config'] = Namespace(**dict(vars(self.config)))
        if "comet" in outputDict['config']:
            del outputDict['config'].comet
        outputDict['state dict record'] = self.stateDictRecord
        outputDict['rewards'] = self.rewardList
        if self.config.dataset.type == 'toy':
            outputDict['oracle outputs'] = self.oracleRecord
            outputDict['big dataset loss'] = self.totalLoss
            outputDict['bottom 10% loss'] = self.bottomTenLoss
            if self.pipeIter > 1:
                outputDict['score record'] = self.tot_score_yaxis
                outputDict['cumulative score'] = self.cumulativeScore,
                outputDict['per sample cumulative score'] = self.normedCumScore
        np.save('outputsDict', outputDict)


    def updateDataset(self, oracleSequences, oracleScores):
        '''
        loads dataset, appends new datapoints from oracle, and saves dataset
        :param params: model parameters
        :param oracleSequences: sequences which were sent to oracle
        :param oracleScores: scores of sequences sent to oracle
        :return: n/a
        '''
        dataset = np.load('datasets/' + self.config.dataset.oracle + '.npy', allow_pickle=True).item()
        # TODO separate between scores and q-scores
        dataset['samples'] = np.concatenate((dataset['samples'], oracleSequences))
        dataset['scores'] = np.concatenate((dataset['scores'], oracleScores))

        self.config.dataset_size = len(dataset['samples'])

        printRecord(f"Added{bcolors.OKBLUE}{bcolors.BOLD} %d{bcolors.ENDC}" % int(len(oracleSequences)) + " to the dataset, total dataset size is" + bcolors.OKBLUE + " {}".format(int(len(dataset['samples']))) + bcolors.ENDC)
        printRecord(bcolors.UNDERLINE + "=====================================================================" + bcolors.ENDC)
        np.save('datasets/' + self.config.dataset.oracle, dataset)


    def getScalingFactor(self):
        '''
        since regression is not normalized, we identify a scaling factor against which we normalize our results
        :return:
        '''
        truncationFactor = 0.1 # cut off x% of the furthest outliers
        dataset = np.load('datasets/' + self.config.dataset.oracle + '.npy', allow_pickle=True).item()

        scores = dataset['scores']
        d1 = [np.sum(np.abs(scores[i] - scores)) for i in range(len(scores))]
        scores = scores[np.argsort(d1)] # sort according to mutual distance
        margin = int(len(scores) * truncationFactor)
        scores = scores[:-margin] # cut 'margin' of furthest points
        self.scalingFactor = np.ptp(scores)


    def addRandomSamples(self, samples, energies, uncertainties, minClusterSamples, minClusterEns, minClusterVars):
        rands = np.random.randint(0, len(samples), size=self.config.querier.model_state_size - len(minClusterSamples))
        randomSamples = samples[rands]
        randomEnergies = energies[rands]
        randomUncertainties = uncertainties[rands]
        minClusterSamples = np.concatenate((minClusterSamples, randomSamples))
        minClusterEns = np.concatenate((minClusterEns, randomEnergies))
        minClusterVars = np.concatenate((minClusterVars, randomUncertainties))
        printRecord('Padded model state with {} random samples from sampler run'.format(len(rands)))

        return minClusterSamples, minClusterEns, minClusterVars


    def getDataDists(self, samples):
        '''
        compute average binary distances between a set of samples and
        1 - itself
        2 - the training dataset
        3 - a large random sample
        :param samples:
        :return:
        '''
        # training dataset
        dataset = np.load('datasets/' + self.config.dataset.oracle + '.npy', allow_pickle=True).item()
        dataset = dataset['samples']

        # large, random sample
        numSamples = min(int(1e4), self.config.dataset.dict_size ** self.config.dataset.max_length // 100) # either 1e5, or 1% of the sample space, whichever is smaller
        randomData = self.oracle.initializeDataset(save=False, returnData=True, customSize=numSamples) # get large random dataset
        randomSamples = randomData['samples']

        internalDist = binaryDistance(samples, self.config.dataset.dict_size, pairwise=False,extractInds=len(samples))
        datasetDist = binaryDistance(np.concatenate((samples, dataset)), self.config.dataset.dict_size, pairwise=False, extractInds = len(samples))
        randomDist = binaryDistance(np.concatenate((samples,randomSamples)), self.config.dataset.dict_size, pairwise=False, extractInds=len(samples))

        return internalDist, datasetDist, randomDist


def trainModel(config, i):
    '''
    rewritten for training in a parallelized fashion
    needs to be outside the class method for multiprocessing to work
    :param i:
    :return:
    '''

    model = modelNet(config, i)
    err_te_hist = model.converge(returnHist = True)  # converge model

    return err_te_hist
<|MERGE_RESOLUTION|>--- conflicted
+++ resolved
@@ -125,18 +125,13 @@
             # Train Policy Network
             # self.agent.train(BATCH_SIZE=self.config.al.q_batch_size)
             self.policy_error = self.agent.policy_error
-<<<<<<< HEAD
-            self.episode +=1
-            self.reset()
-        #torch.save({"memory":self.agent.memory.memory, "position":self.agent.memory.position}, f'{self.homedir}/memory.pt')
-        numpy.save(f'{self.workDir}/memory.npy', self.agent.memory.memory)
-        numpy.save(f'{self.workDir}/agent_error.npy', self.agent.policy_error)
-=======
             if self.config.al.episodes > (self.episode + 1): # if we are doing multiple al episodes
                 self.reset()
                 self.episode += 1
 
->>>>>>> adb38918
+            #Save Memory for Agent architecture testing
+            #numpy.save(f'{self.workDir}/memory.npy', self.agent.memory.memory)
+            #numpy.save(f'{self.workDir}/agent_error.npy', self.agent.policy_error)
 
     def iterate(self):
         '''
