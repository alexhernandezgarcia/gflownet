"""import statements"""
import numpy as np
from sampler import *
from gflownet import GFlowNetAgent
import multiprocessing as mp

'''
This script selects sequences to be sent to the oracle for scoring

> Inputs: model extrema (sequences in 0123 format)
> Outputs: sequences to be scored (0123 format)

To-Do:
==> implement RL model
==> implement gFlowNet sampler
'''


class Querier():
    def __init__(self, config):
        self.config = config
        self.method = config.al.sample_method
        if self.config.al.query_mode == 'learned':
            pass

    def buildQuery(self, model, statusDict, energySampleDict, action = None, comet=None,):
        """
        select the samples which will be sent to the oracle for scoring
        if we are dynamically updating hyperparameters, take an action
        :param sampleDict:
        :return:
        """
        self.comet = comet
        if action is not None:
            self.updateHyperparams(action)

        nQueries = self.config.al.queries_per_iter
        if self.config.al.query_mode == 'random':
            '''
            generate query randomly
            '''
            query = generateRandomSamples(nQueries, [self.config.dataset.min_length,self.config.dataset.max_length], self.config.dataset.dict_size, variableLength = self.config.dataset.variable_length, oldDatasetPath = 'datasets/' + self.config.dataset.oracle + '.npy')

        else:
            #if self.config.al.query_mode == 'learned': # we aren't doing this anymore
            #    self.qModel.updateModelState(statusDict, model)
            #    self.sampleDict = self.sampleForQuery(self.qModel, statusDict['iter'])

            #else:
            if True:
                '''
                query samples with best good scores, according to our model and a scoring function
                '''

                # generate candidates
                if (self.config.al.query_mode == 'energy') and (self.config.al.sample_method == 'mcmc'): # we already do energy based sampling with mcmc to generate the model state
                    self.sampleDict = energySampleDict
                else:
                    self.sampleDict = self.sampleForQuery(model, statusDict['iter'])

            samples = self.sampleDict['samples']
            scores = self.sampleDict['scores']
            uncertainties = self.sampleDict['uncertainties']
            samples, inds = filterDuplicateSamples(samples, oldDatasetPath='datasets/' + self.config.dataset.oracle + '.npy', returnInds=True)
            scores = scores[inds]

            query = self.constructQuery(samples, scores, uncertainties, nQueries)

            if self.comet:
                self.comet.log_histogram_3d(self.sampleDict['scores'], name='sampler output scores', step=statusDict['iter'])
                self.comet.log_histogram_3d(np.sqrt(uncertainties), name='sampler output std deviations', step=statusDict['iter'])
                self.comet.log_histogram_3d(self.sampleDict['energies'], name='sampler output energies', step=statusDict['iter'])

        return query


    def updateHyperparams(self,action):
        '''
        take an 'action' to adjust hyperparameters
        action space has a size of 9, and is the  product space of
        [increase, stay the same, decrease] for the two parameters
        minima_dist_cutoff and [c1 - c2] where c1 is the 'energy'
        weight and c2 is the 'uncertainty' weight in the sampler scoring function
        and c1 + c2 = 1
        '''
        binary_to_policy = np.array(((1,1,1,0,0,0,-1,-1,-1),(1,0,-1,1,0,-1,1,0,-1)))
        actions = binary_to_policy @ np.asarray(action) # action 1 is for dist cutoff modulation, action 2 is for c1-c2 tradeoff
        self.config.al.minima_dist_cutoff = self.config.al.minima_dist_cutoff + actions[0] * 0.1 # modulate by 0.1
        self.config.al.energy_uncertainty_tradeoff = self.config.al.energy_uncertainty_tradeoff + actions[1] * 0.1 # modulate by 0.1


    def constructQuery(self, samples, scores, uncertainties, nQueries):
        # create batch from candidates
        if self.config.al.query_selection == 'clustering':
            # agglomerative clustering
            clusters, clusterScores, clusterVars = doAgglomerativeClustering(samples, scores, uncertainties, self.config.dataset.dict_size, cutoff=normalizeDistCutoff(self.config.al.minima_dist_cutoff))

            clusterSizes, avgClusterScores, minCluster, avgClusterVars, minClusterVars, minClusterSamples = clusterAnalysis(clusters, clusterScores, clusterVars)
            samples = minClusterSamples
        elif self.config.al.query_selection == 'cutoff':
            # build up sufficiently different examples in order of best scores
            bestInds = sortTopXSamples(samples[np.argsort(scores)], nSamples=len(samples), distCutoff=normalizeDistCutoff(self.config.al.minima_dist_cutoff))  # sort out the best, and at least minimally distinctive samples
            samples = samples[bestInds]
        elif self.config.al.query_selection == 'argmin':
            # just take the bottom x scores
            samples = samples[np.argsort(scores)]

        while len(samples) < nQueries:  # if we don't have enough samples from samplers, add random ones to pad out the query
            randomSamples = generateRandomSamples(1000, [self.config.dataset.min_length, self.config.dataset.max_length], self.config.dataset.dict_size, variableLength=self.config.dataset.variable_length,
                                                  oldDatasetPath='datasets/' + self.config.dataset.oracle + '.npy')
            samples = filterDuplicateSamples(np.concatenate((samples, randomSamples), axis=0))

        return samples[:nQueries]


    def sampleForQuery(self, model, iterNum):
        '''
        generate query candidates via MCMC or GFlowNet sampling
        automatically filter any duplicates within the sample and the existing dataset
        :return:
        '''
        if self.config.al.query_mode == 'energy':
            scoreFunction = [1, 0]  # weighting between score and uncertainty - look for minimum score
        elif self.config.al.query_mode == 'uncertainty':
            scoreFunction = [0, 1]  # look for maximum uncertainty
        elif self.config.al.query_mode == 'heuristic':
            c1 = 0.5 - self.config.al.energy_uncertainty_tradeoff / 2
            c2 = 0.5 + self.config.al.energy_uncertainty_tradeoff / 2
            scoreFunction = [c1, c2]  # put in user specified values (or functions) here
        elif self.config.al.query_mode == 'learned':
            c1 = 0.5 - self.config.al.energy_uncertainty_tradeoff / 2
            c2 = 0.5 + self.config.al.energy_uncertainty_tradeoff / 2
            scoreFunction = [c1, c2]  # put in user specified values (or functions) here
        else:
            raise ValueError(self.config.al.query_mode + 'is not a valid query function!')

        # do a single sampling run
        sampleDict = self.runSampling(model, scoreFunction, iterNum)

        return sampleDict

    def runSampling(self, model, scoreFunction, seedInd, useOracle=False, method_overwrite = False):
        """
        run MCMC or GFlowNet sampling
        :return:
        """
        if not method_overwrite:
            method = self.method
        else:
            method = method_overwrite

        if method.lower() == "mcmc":
            gammas = np.logspace(self.config.mcmc.stun_min_gamma, self.config.mcmc.stun_max_gamma, self.config.mcmc.num_samplers)
            self.mcmcSampler = Sampler(self.config, seedInd, scoreFunction, gammas)
            samples = self.mcmcSampler.sample(model, useOracle=useOracle)
            outputs = samples2dict(samples)

        elif method.lower() == "random":
            samples = generateRandomSamples(10000, [self.config.dataset.min_length,self.config.dataset.max_length], self.config.dataset.dict_size, variableLength = self.config.dataset.variable_length, oldDatasetPath = 'datasets/' + self.config.dataset.oracle + '.npy')
            energies, uncertainties = model.evaluate(samples,output="Both")
            scores = energies * scoreFunction[0] - scoreFunction[1] * np.asarray(np.sqrt(uncertainties))
            outputs = {
                'samples': samples,
                'energies': energies,
                'uncertainties': uncertainties,
                'scores':scores
            }
            outputs = self.doAnnealing(scoreFunction, model, outputs)

        elif method.lower() == "gflownet":
            gflownet = GFlowNetAgent(self.config, comet = self.comet, proxy=model.raw,
<<<<<<< HEAD
                    test_path='datasets/' + self.config.dataset.oracle + '.npy')
=======
                    al_iter=seedInd)
>>>>>>> 4f4e4cc1

            t0 = time.time()
            gflownet.train()
            tf = time.time()
            printRecord('Training GFlowNet took {} seconds'.format(int(tf-t0)))
            t0 = time.time()
            outputs, times = gflownet.sample(
                    self.config.gflownet.n_samples, self.config.dataset.max_length,
                    self.config.dataset.dict_size, self.config.gflownet.min_word_len, 
                    self.config.gflownet.max_word_len, model.evaluate
            )
            tf = time.time()
            printRecord('Sampling {} samples from GFlowNet took {} seconds'.format(self.config.gflownet.n_samples, int(tf-t0)))
            outputs = filterOutputs(outputs)

            if self.config.gflownet.annealing:
                outputs = self.doAnnealing(scoreFunction, model, outputs)

        else:
            raise NotImplemented("method can be either mcmc or gflownet or random")

        return outputs


    def doAnnealing(self, scoreFunction, model, outputs):
        t0 = time.time()
        initConfigs = outputs['samples'][np.argsort(outputs['scores'])]
        initConfigs = initConfigs[0:self.config.gflownet.post_annealing_samples]

        annealer = Sampler(self.config, 1, scoreFunction, gammas=np.arange(len(initConfigs)))  # the gamma is a dummy
        annealedOutputs = annealer.postSampleAnnealing(initConfigs, model)

        filteredOutputs = filterOutputs(outputs, additionalEntries = annealedOutputs)
        tf = time.time()

        nAddedSamples = int(len(filteredOutputs['samples']) - len(outputs['samples']))

        printRecord('Post-sample annealing added {} samples in {} seconds'.format(nAddedSamples, int(tf-t0)))

        return filteredOutputs<|MERGE_RESOLUTION|>--- conflicted
+++ resolved
@@ -169,11 +169,7 @@
 
         elif method.lower() == "gflownet":
             gflownet = GFlowNetAgent(self.config, comet = self.comet, proxy=model.raw,
-<<<<<<< HEAD
-                    test_path='datasets/' + self.config.dataset.oracle + '.npy')
-=======
-                    al_iter=seedInd)
->>>>>>> 4f4e4cc1
+                    al_iter=seedInd, test_path='datasets/' + self.config.dataset.oracle + '.npy'),
 
             t0 = time.time()
             gflownet.train()
