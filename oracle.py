'''import statements'''
import numpy as np
import scipy.io
import random
from seqfold import dg, fold
from utils import *
import sys
try: # we don't always install these on every platform
    from nupack import *
except:
    pass
try:
    from bbdob.utils import idx2one_hot
    from bbdob import OneMax, TwoMin, FourPeaks, DeceptiveTrap, NKLandscape, WModel
except:
    pass


'''
This script computes a binding score for a given sequence or set of sequences

> Inputs: numpy integer arrays - different oracles with different requirements
> Outputs: oracle outputs - usually numbers

config
'dataset seed' - self explanatory
'dict size' - number of possible states per sequence element - e.g., for ATGC 'dict size' = 4
'variable sample length', 'min sample length', 'max sample length' - for determining the length and variability of sample sequences
'init dataset length' - number of samples for initial (random) dataset
'dataset' - name of dataset to be saved
'''


class Oracle():
    def __init__(self, config):
        '''
        initialize the oracle
        :param config:
        '''
        self.config = config
        self.seqLen = self.config.dataset.max_length

        self.initRands()


    def initRands(self):
        '''
        initialize random numbers for custom-made toy functions
        :return:
        '''
        np.random.seed(self.config.seeds.toy_oracle)

        # set these to be always positive to play nice with gFlowNet sampling
        if True:#self.config.test_mode:
            self.linFactors = np.ones(self.seqLen) # Uber-simple function, for testing purposes - actually nearly functionally identical to one-max, I believe
        else:
            self.linFactors = np.abs(np.random.randn(self.seqLen))  # coefficients for linear toy energy

        hamiltonian = np.random.randn(self.seqLen,self.seqLen) # energy function
        self.hamiltonian = np.tril(hamiltonian) + np.tril(hamiltonian, -1).T # random symmetric matrix

        pham = np.zeros((self.seqLen,self.seqLen,self.config.dataset.dict_size,self.config.dataset.dict_size))
        for i in range(pham.shape[0]):
            for j in range(i, pham.shape[1]):
                for k in range(pham.shape[2]):
                    for l in range(k, pham.shape[3]):
                        num = np.random.randn(1)
                        pham[i, j, k, l] = num
                        pham[i, j, l, k] = num
                        pham[j, i, k, l] = num
                        pham[j, i, l, k] = num
        self.pottsJ = pham # multilevel spin Hamiltonian (Potts Hamiltonian) - coupling term
        self.pottsH = np.random.randn(self.seqLen,self.config.dataset.dict_size) # Potts Hamiltonian - onsite term

        # W-model parameters
        # first get the binary dimension size
        aa = np.arange(self.config.dataset.dict_size)
        if self.config.dataset.variable_length:
            aa = np.clip(aa, 1, self.config.dataset.dict_size) #  merge padding with class 1
        x0 = np.binary_repr(aa[-1])
        dimension = int(len(x0) * self.config.dataset.max_length)

        mu = np.random.randint(1, dimension + 1)
        v = np.random.randint(1, dimension + 1)
        m = np.random.randint(1, dimension)
        n = np.random.randint(1, dimension)
        gamma = np.random.randint(0, int(n * (n - 1 ) / 2))
        self.mu, self.v, self.m, self.n, self.gamma = [mu, v, m, n, gamma]


    def initializeDataset(self,save = True, returnData = False, customSize=None):
        '''
        generate an initial toy dataset with a given number of samples
        need an extra factor to speed it up (duplicate filtering is very slow)
        :param numSamples:
        :return:
        '''
        data = {}
        np.random.seed(self.config.seeds.dataset)
        if customSize is None:
            datasetLength = self.config.dataset.init_length
        else:
            datasetLength = customSize

        if self.config.dataset.variable_length:
            samples = []
            while len(samples) < datasetLength:
                for i in range(self.config.dataset.min_length, self.config.dataset.max_length + 1):
                    samples.extend(np.random.randint(0 + 1, self.config.dataset.dict_size + 1, size=(int(100 * self.config.dataset.dict_size * i), i)))

                samples = self.numpy_fillna(np.asarray(samples, dtype = object)) # pad sequences up to maximum length
                samples = filterDuplicateSamples(samples) # this will naturally proportionally punish shorter sequences
                if len(samples) < datasetLength:
                    samples = samples.tolist()
            np.random.shuffle(samples) # shuffle so that sequences with different lengths are randomly distributed
            samples = samples[:datasetLength] # after shuffle, reduce dataset to desired size, with properly weighted samples
        else: # fixed sample size
            samples = np.random.randint(1, self.config.dataset.dict_size + 1,size=(datasetLength, self.config.dataset.max_length))
            samples = filterDuplicateSamples(samples)
            while len(samples) < datasetLength:
                samples = np.concatenate((samples,np.random.randint(1, self.config.dataset.dict_size + 1, size=(datasetLength, self.config.dataset.max_length))),0)
                samples = filterDuplicateSamples(samples)

        data['samples'] = samples
        data['scores'] = self.score(data['samples'])

        if save:
            np.save('datasets/' + self.config.dataset.oracle, data)
        if returnData:
            return data


    def score(self, queries):
        '''
        assign correct scores to selected sequences
        :param queries: sequences to be scored
        :return: computed scores
        '''
        if isinstance(queries,list):
            queries = np.asarray(queries) # convert queries to array

        blockSize = int(1e4)
        if len(queries) > blockSize: # score in blocks of maximum 10000
            scores = []
            for i in range(int(len(queries) // blockSize)):
                queryBlock = queries[i * blockSize:(i+1)*blockSize]
                scores.extend(self.getScore(queryBlock))

            return np.asarray(scores)
        else:
            return self.getScore(queries)


    def getScore(self,queries):
        if self.config.dataset.oracle == 'linear':
            return self.linearToy(queries)
        elif self.config.dataset.oracle == 'potts':
            return self.PottsEnergy(queries)
        elif self.config.dataset.oracle == 'inner product':
            return self.toyHamiltonian(queries)
        elif self.config.dataset.oracle == 'seqfold':
            return self.seqfoldScore(queries)
        elif self.config.dataset.oracle == 'nupack':
            return self.nupackScore(queries)
        elif (self.config.dataset.oracle == 'onemax') or (self.config.dataset.oracle == 'twomin') or (self.config.dataset.oracle == 'fourpeaks')\
                or (self.config.dataset.oracle == 'deceptivetrap') or (self.config.dataset.oracle == 'nklandscape') or (self.config.dataset.oracle == 'wmodel'):
            return self.BB_DOB_functions(queries)


    def BB_DOB_functions(self, queries):
        '''
        BB-DOB OneMax benchmark
        :param queries:
        :return:
        '''
        if self.config.dataset.variable_length:
            queries = np.clip(queries, 1, self.config.dataset.dict_size) #  merge padding with class 1

        x0 = [np.binary_repr((queries[i][j] - 1).astype('uint8'),width=2) for i in range(len(queries)) for j in range(self.config.dataset.max_length)] # convert to binary
        x0 = np.asarray(x0).astype(str).reshape(len(queries), self.config.dataset.max_length) # reshape to proper size
        x0= [''.join(x0[i]) for i in range(len(x0))] # concatenate to binary strings
        x1 = np.zeros((len(queries),len(x0[0])),int) # initialize array
        for i in range(len(x0)): # finally, as an array (took me long enough)
            x1[i] = np.asarray(list(x0[i])).astype(int)

        dimension = x1.shape[1]

        x1 = idx2one_hot(x1, 2) # convert to BB_DOB one_hot format

        objective = self.getObjective(dimension)

        evals, info = objective(x1)

        return evals


    def getObjective(self, dimension):
        if self.config.dataset.oracle == 'onemax': # very limited in our DNA one-hot encoding
            objective = OneMax(dimension)
        elif self.config.dataset.oracle == 'twomin':
            objective = TwoMin(dimension)
        elif self.config.dataset.oracle == 'fourpeaks': # very limited in our DNA one-hot encoding
            objective = FourPeaks(dimension, t=3)
        elif self.config.dataset.oracle == 'deceptivetrap':
            objective = DeceptiveTrap(dimension, minimize=True)
        elif self.config.dataset.oracle == 'nklandscape':
            objective = NKLandscape(dimension, minimize=True)
        elif self.config.dataset.oracle == 'wmodel':
            objective = WModel(dimension, mu=self.mu, v=self.v, m = self.m, n = self.n, gamma = self.gamma, minimize=True)
        else:
            printRecord(self.config.dataset.oracle + ' is not a valid dataset!')
            sys.exit()

        return objective

    def linearToy(self,queries):
        '''
        return the energy of a toy model for the given set of queries
        sites are completely uncorrelated
        :param queries:
        :return:
        '''
        energies = queries @ self.linFactors # simple matmul - padding entries (zeros) have zero contribution

        return energies


    def toyHamiltonian(self,queries):
        '''
        return the energy of a toy model for the given set of queries
        sites may be correlated if they have a strong coupling (off diagonal term in the Hamiltonian)
        :param queries:
        :return:
        '''

        energies = np.zeros(len(queries))
        for i in range(len(queries)):
            energies[i] = queries[i] @ self.hamiltonian @ queries[i].transpose() # compute energy for each sample via inner product with the Hamiltonian

        return energies


    def PottsEnergy(self, queries):
        '''
        test oracle - randomly generated Potts Multilevel Spin Hamiltonian
        each pair of sites is correlated depending on the occupation of each site
        :param queries: sequences to be scored
        :return:
        '''

        # DNA Potts model - OLD
        #coupling_dict = scipy.io.loadmat('40_level_scored.mat')
        #N = coupling_dict['h'].shape[1] # length of DNA chain
        #assert N == len(queries[0]), "Hamiltonian and proposed sequences are different sizes!"
        #h = coupling_dict['h']
        #J = coupling_dict['J']

        energies = np.zeros(len(queries))
        for k in range(len(queries)):
            nnz = np.count_nonzero(queries[k])
            # potts hamiltonian
            for ii in range(nnz): # ignore padding terms
                energies[k] += self.pottsH[ii, queries[k,ii] - 1] # add onsite term and account for indexing (e.g. 1-4 -> 0-3)

                for jj in range(ii,nnz): # this is duplicated on lower triangle so we only need to do it from i-L
                    energies[k] += 2 * self.pottsJ[ii, jj, queries[k,ii] - 1, queries[k,jj] - 1]  # site-specific couplings

        return energies


    def seqfoldScore(self,queries, returnSS = False):
        '''
        get the secondary structure for a given sequence
        using seqfold here - identical features are available using nupack, though results are sometimes different
        :param sequence:
        :return:
        '''
        temperature = 37.0  # celcius
        sequences = self.numbers2letters(queries)

        energies = np.zeros(len(sequences))
        strings = []
        pairLists = []
        i = -1
        for sequence in sequences:
            i += 1
            en = dg(sequence, temp = temperature) # get predicted minimum energy of folded structure
            if np.isfinite(en):
                if en > 1500: # no idea why it does this but sometimes it adds 1600 - we will upgrade this to nupack in the future
                    energies[i] = en - 1600
                else:
                    energies[i] = en
            else:
                energies[i] = 5 # np.nan # set infinities as being very unlikely

            if returnSS:
                structs = fold(sequence)  # identify structural features
                # print(round(sum(s.e for s in structs), 2)) # predicted energy of the final structure

                desc = ["."] * len(sequence)
                pairList = []
                for s in structs:
                    pairList.append(s.ij[0])
                    if len(s.ij) == 1:
                        i, j = s.ij[0]
                        desc[i] = "("
                        desc[j] = ")"

                ssString = "".join(desc) # secondary structure string
                strings.append(ssString)
                pairList = np.asarray(pairList) + 1 # list of paired bases
                pairLists.append(pairList)

        if returnSS:
            return energies, strings, pairLists
        else:
            return energies


    def numbers2letters(self, sequences):  # Tranforming letters to numbers (1234 --> ATGC)
        '''
        Converts numerical values to ATGC-format
        :param sequences: numerical DNA sequences to be converted
        :return: DNA sequences in ATGC format
        '''
        if type(sequences) != np.ndarray:
            sequences = np.asarray(sequences)

        my_seq = ["" for x in range(len(sequences))]
        row = 0
        for j in range(len(sequences)):
            seq = sequences[j, :]
            assert type(seq) != str, 'Function inputs must be a list of equal length strings'
            for i in range(len(sequences[0])):
                na = seq[i]
                if na == 1:
                    my_seq[row] += 'A'
                elif na == 2:
                    my_seq[row] += 'T'
                elif na == 3:
                    my_seq[row] += 'C'
                elif na == 4:
                    my_seq[row] += 'G'
            row += 1
        return my_seq


    def numpy_fillna(self, data):
        '''
        function to pad uneven-length vectors up to the max with zeros
        :param data:
        :return:
        '''
        # Get lengths of each row of data
        lens = np.array([len(i) for i in data])

        # Mask of valid places in each row
        mask = np.arange(lens.max()) < lens[:, None]

        # Setup output array and put elements from data into masked positions
        out = np.zeros(mask.shape, dtype=object)
        out[mask] = np.concatenate(data)
        return out


    def nupackScore(self,queries,returnSS=False,parallel=True):
<<<<<<< HEAD
        if self.config.machine == 'cluster':
            #use nupack instead of seqfold - more stable and higher quality predictions in general
            #returns the energy of the most probable structure only
            #:param queries:
            #:param returnSS:
            #:return:

            temperature = 310.0  # Kelvin
            ionicStrength = 1.0 # molar
            sequences = self.numbers2letters(queries)

            energies = np.zeros(len(sequences))
            strings = []
            if parallel:
                # parallel evaluation - fast
                strandList = []
                comps = []
                i = -1
                for sequence in sequences:
                    i += 1
                    strandList.append(Strand(sequence, name='strand{}'.format(i)))
                    comps.append(Complex([strandList[-1]], name='comp{}'.format(i)))

                set = ComplexSet(strands=strandList, complexes=SetSpec(max_size=1, include=comps))
                model1 = Model(material='dna', celsius=temperature - 273, sodium=ionicStrength)
                results = complex_analysis(set, model=model1, compute=['mfe'])
                for i in range(len(energies)):
                    energies[i] = results[comps[i]].mfe[0].energy
=======
        # Nupack requires Linux OS.
        #use nupack instead of seqfold - more stable and higher quality predictions in general
        #returns the energy of the most probable structure only
        #:param queries:
        #:param returnSS:
        #:return:

        temperature = 310.0  # Kelvin
        ionicStrength = 1.0 # molar
        sequences = self.numbers2letters(queries)
>>>>>>> e5c32941

        energies = np.zeros(len(sequences))
        strings = []
        if parallel:
            # parallel evaluation - fast
            strandList = []
            comps = []
            i = -1
            for sequence in sequences:
                i += 1
                strandList.append(Strand(sequence, name='strand{}'.format(i)))
                comps.append(Complex([strandList[-1]], name='comp{}'.format(i)))

            set = ComplexSet(strands=strandList, complexes=SetSpec(max_size=1, include=comps))
            model1 = Model(material='dna', celsius=temperature - 273, sodium=ionicStrength)
            results = complex_analysis(set, model=model1, compute=['mfe'])
            for i in range(len(energies)):
                energies[i] = results[comps[i]].mfe[0].energy

                if returnSS:
                    strings.append(str(results[comps[i]].mfe[0].structure))

        else:
            i = -1
            for sequence in sequences:
                i += 1
                A = Strand(sequence, name='A')
                comp = Complex([A], name='AA')
                set1 = ComplexSet(strands=[A], complexes=SetSpec(max_size=1, include=[comp]))
                model1 = Model(material='dna', celsius=temperature - 273, sodium=ionicStrength)
                results = complex_analysis(set1, model=model1, compute=['mfe'])
                cout = results[comp]

                energies[i] = cout.mfe[0].energy
                if returnSS:
                    strings.append(cout.mfe[0].structure)

        if returnSS:
            return energies, strings
        else:
            return energies<|MERGE_RESOLUTION|>--- conflicted
+++ resolved
@@ -364,36 +364,6 @@
 
 
     def nupackScore(self,queries,returnSS=False,parallel=True):
-<<<<<<< HEAD
-        if self.config.machine == 'cluster':
-            #use nupack instead of seqfold - more stable and higher quality predictions in general
-            #returns the energy of the most probable structure only
-            #:param queries:
-            #:param returnSS:
-            #:return:
-
-            temperature = 310.0  # Kelvin
-            ionicStrength = 1.0 # molar
-            sequences = self.numbers2letters(queries)
-
-            energies = np.zeros(len(sequences))
-            strings = []
-            if parallel:
-                # parallel evaluation - fast
-                strandList = []
-                comps = []
-                i = -1
-                for sequence in sequences:
-                    i += 1
-                    strandList.append(Strand(sequence, name='strand{}'.format(i)))
-                    comps.append(Complex([strandList[-1]], name='comp{}'.format(i)))
-
-                set = ComplexSet(strands=strandList, complexes=SetSpec(max_size=1, include=comps))
-                model1 = Model(material='dna', celsius=temperature - 273, sodium=ionicStrength)
-                results = complex_analysis(set, model=model1, compute=['mfe'])
-                for i in range(len(energies)):
-                    energies[i] = results[comps[i]].mfe[0].energy
-=======
         # Nupack requires Linux OS.
         #use nupack instead of seqfold - more stable and higher quality predictions in general
         #returns the energy of the most probable structure only
@@ -404,7 +374,6 @@
         temperature = 310.0  # Kelvin
         ionicStrength = 1.0 # molar
         sequences = self.numbers2letters(queries)
->>>>>>> e5c32941
 
         energies = np.zeros(len(sequences))
         strings = []
